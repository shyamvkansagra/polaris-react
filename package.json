--- conflicted
+++ resolved
@@ -1,11 +1,7 @@
 {
   "name": "@shopify/polaris",
   "description": "Shopify’s product component library",
-<<<<<<< HEAD
-  "version": "2.7.0-beta.1",
-=======
   "version": "2.7.0",
->>>>>>> 4d44cd72
   "private": false,
   "license": "MIT",
   "author": "Shopify <dev@shopify.com>",
