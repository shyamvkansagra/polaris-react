--- conflicted
+++ resolved
@@ -144,26 +144,6 @@
     const displayHeight = collapsibleHeight(open, animationState, height);
 
     const content = animating || open ? children : null;
-<<<<<<< HEAD
-=======
-    /* TODO before v2 release: remove this conditional and line 9 */
-    if (!id && pkg.version[0] === '1') {
-      /* eslint-disable no-console */
-      console.group(
-        intl.translate('Polaris.Collapsible.deprecationMessage.group'),
-      );
-      console.info(
-        intl.translate('Polaris.Collapsible.deprecationMessage.info', {
-          pkgVersion: pkg.version,
-        }),
-      );
-      console.warn(
-        intl.translate('Polaris.Collapsible.deprecationMessage.warn'),
-      );
-      console.groupEnd();
-      /* eslint-enable no-console */
-    }
->>>>>>> 1d7c86ac
 
     return (
       <div
