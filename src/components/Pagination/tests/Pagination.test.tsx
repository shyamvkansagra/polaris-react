import * as React from 'react';
import {noop} from '@shopify/javascript-utilities/other';
import {ReactWrapper} from 'enzyme';
import {mountWithAppProvider, findByTestID} from 'test-utilities';
import {Tooltip, TextField} from 'components';
<<<<<<< HEAD
import {Keys} from 'types';
=======
import {Key} from '../../../types';
>>>>>>> c05580c2
import Pagination from '../Pagination';

interface HandlerMap {
  [eventName: string]: (event: any) => void;
}

const listenerMap: HandlerMap = {};

describe('<Pagination />', () => {
  let addEventListener: jest.SpyInstance;
  let removeEventListener: jest.SpyInstance;

  beforeEach(() => {
    addEventListener = jest.spyOn(document, 'addEventListener');
    addEventListener.mockImplementation((event, callback) => {
      listenerMap[event] = callback;
    });

    removeEventListener = jest.spyOn(document, 'removeEventListener');
    removeEventListener.mockImplementation((event) => {
      listenerMap[event] = noop;
    });
  });

  afterEach(() => {
    if (document.activeElement) {
      (document.activeElement as HTMLElement).blur();
    }

    addEventListener.mockRestore();
    removeEventListener.mockRestore();
  });

  it('renders a tooltip if nextTooltip is provided', () => {
    const pagination = mountWithAppProvider(<Pagination nextTooltip="k" />);
    pagination.find(Tooltip).simulate('focus');

    expect(findByTestID(pagination, 'TooltipOverlayLabel').text()).toBe('k');
  });

  it('renders a tooltip if previousToolTip is provided', () => {
    const pagination = mountWithAppProvider(<Pagination previousTooltip="j" />);
    pagination.find(Tooltip).simulate('focus');

    expect(findByTestID(pagination, 'TooltipOverlayLabel').text()).toBe('j');
  });

  it('renders a tooltip for nextToolTip and previousToolTip when they are provided', () => {
    const pagination = mountWithAppProvider(
      <Pagination previousTooltip="j" nextTooltip="k" />,
    );

    expect(pagination.find(Tooltip)).toHaveLength(2);
  });

  it('adds a keypress event for nextKeys', () => {
    const spy = jest.fn();
    mountWithAppProvider(
      <Pagination nextKeys={[Key.KeyK]} onNext={spy} nextTooltip="k" />,
    );

    listenerMap.keyup({keyCode: Key.KeyK});

    expect(spy).toHaveBeenCalledTimes(1);
  });

  it('adds a keypress event for previousKeys', () => {
    const spy = jest.fn();
    mountWithAppProvider(
      <Pagination
        previousKeys={[Key.KeyJ]}
        onPrevious={spy}
        previousTooltip="j"
      />,
    );

    listenerMap.keyup({keyCode: Key.KeyJ});

    expect(spy).toHaveBeenCalledTimes(1);
  });

  describe('input elements', () => {
    it('will not call paginations callback on keypress if a input element is focused', () => {
      const spy = jest.fn();
      const wrapper = mountWithAppProvider(
        <div>
          <TextField label="test" value="" onChange={noop} />
          <Pagination
            nextTooltip="j"
            previousKeys={[Key.KeyJ]}
            onPrevious={spy}
            previousTooltip="j"
          />
        </div>,
      );
      focusElement(wrapper, 'input');
      listenerMap.keyup({keyCode: Key.KeyJ});
      expect(spy).not.toHaveBeenCalled();
    });
  });

  describe('nextURL/previousURL', () => {
    let getElementById: jest.SpyInstance;
    let pagination: ReactWrapper<any, any>;

    beforeEach(() => {
      getElementById = jest.spyOn(document, 'getElementById');
      getElementById.mockImplementation((id) => {
        return pagination
          .find(`#${id}`)
          .at(0)
          .getDOMNode();
      });
    });

    afterEach(() => {
      getElementById.mockRestore();
    });

    it('navigates the browser to the anchors target when the designated key is pressed', () => {
      const spy = jest.fn();
      pagination = mountWithAppProvider(
        <Pagination
          previousKeys={[Key.KeyJ]}
          previousTooltip="j"
          previousURL="https://www.google.com"
        />,
      );

      const anchor = pagination.find('a').getDOMNode() as HTMLAnchorElement;
      anchor.click = spy;
      listenerMap.keyup({keyCode: Key.KeyJ});

      expect(spy).toHaveBeenCalledTimes(1);
    });
  });
});

function focusElement(
  wrapper: ReactWrapper<any, any>,
  element: 'input' | 'textarea' | 'select',
) {
  const inputElement = wrapper
    .find(element)
    .at(0)
    .getDOMNode() as HTMLInputElement;

  inputElement.focus();
}<|MERGE_RESOLUTION|>--- conflicted
+++ resolved
@@ -3,11 +3,7 @@
 import {ReactWrapper} from 'enzyme';
 import {mountWithAppProvider, findByTestID} from 'test-utilities';
 import {Tooltip, TextField} from 'components';
-<<<<<<< HEAD
-import {Keys} from 'types';
-=======
-import {Key} from '../../../types';
->>>>>>> c05580c2
+import {Key} from 'types';
 import Pagination from '../Pagination';
 
 interface HandlerMap {
