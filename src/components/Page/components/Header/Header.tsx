import * as React from 'react';
import {autobind} from '@shopify/javascript-utilities/decorators';
import {classNames} from '@shopify/react-utilities/styles';
import {
  DisableableAction,
  LoadableAction,
  DestructableAction,
  IconableAction,
<<<<<<< HEAD
} from 'types';
import {
  Button,
  buttonsFrom,
  Breadcrumbs,
  Pagination,
  DisplayText,
  Popover,
  ActionList,
  BreadcrumbsProps,
} from 'components';
import {PaginationDescriptor} from 'components/Pagination';
import {hasNewStatus} from './utilities';
=======
  AppBridgeAction,
  AppBridgeActionTarget,
} from '../../../../types';
import ActionList from '../../../ActionList';
import Button, {buttonsFrom} from '../../../Button';
import Breadcrumbs, {Props as BreadcrumbsProps} from '../../../Breadcrumbs';
import DisplayText from '../../../DisplayText';
import Pagination, {PaginationDescriptor} from '../../../Pagination';
import Popover from '../../../Popover';
>>>>>>> 3ffa9cef
import {Action, ActionGroup, ActionGroupDescriptor} from './components';
import * as styles from './Header.scss';

export interface SecondaryAction
  extends IconableAction,
    DisableableAction,
    AppBridgeActionTarget {}

export interface PrimaryActionProps
  extends DisableableAction,
    LoadableAction,
    AppBridgeAction,
    DestructableAction {
  /** Provides extra visual weight and identifies the primary action in a set of buttons */
  primary?: boolean;
}

export interface Props {
  /** Page title, in large type */
  title: string;
  /** Important and non-interactive status information shown immediately after the title. */
  titleMetadata?: React.ReactNode;
  /** Visually hide the title */
  titleHidden?: boolean;
  /** App icon, for pages that are part of Shopify apps */
  icon?: string;
  /** Collection of breadcrumbs */
  breadcrumbs?: BreadcrumbsProps['breadcrumbs'];
  /** Adds a border to the bottom of the page header */
  separator?: boolean;
  /** Collection of secondary page-level actions */
  secondaryActions?: SecondaryAction[];
  /** Collection of page-level groups of secondary actions */
  actionGroups?: ActionGroupDescriptor[];
  /** Primary page-level action */
  primaryAction?: PrimaryActionProps;
  /** Page-level pagination */
  pagination?: PaginationDescriptor;
}

export interface State {
  openActionGroup?: string;
  rollupOpen: boolean;
}

export default class Header extends React.PureComponent<Props, State> {
  state: State = {
    rollupOpen: false,
  };

  render() {
    const {
      title,
      titleMetadata,
      breadcrumbs = [],
      titleHidden = false,
      primaryAction,
      pagination,
      separator,
      secondaryActions,
    } = this.props;

    const className = classNames(
      styles.Header,
      titleHidden && styles['Title-hidden'],
      pagination && styles['Header-hasPagination'],
      separator && styles['Header-hasSeparator'],
      breadcrumbs && breadcrumbs.length && styles['Header-hasBreadcrumbs'],
      this.hasRollup && styles['Header-hasRollup'],
      secondaryActions &&
        secondaryActions.length &&
        styles['Header-hasSecondaryActions'],
    );

    const breadcrumbMarkup =
      breadcrumbs.length > 0 ? <Breadcrumbs breadcrumbs={breadcrumbs} /> : null;

    const primary =
      primaryAction &&
      (primaryAction.primary === undefined ? true : primaryAction.primary);

    const primaryActionMarkup = primaryAction ? (
      <div className={styles.PrimaryAction}>
        {buttonsFrom(primaryAction, {primary})}
      </div>
    ) : null;

    const paginationMarkup = pagination ? (
      <div className={styles.Pagination}>
        <Pagination {...pagination} plain />
      </div>
    ) : null;

    const nonPrimaryActionsMarkup = this.renderSecondaryActions();

    const actionsMarkup = (
      <div className={styles.Actions}>
        {primaryActionMarkup}
        {nonPrimaryActionsMarkup}
      </div>
    );

    const navigationMarkup =
      breadcrumbMarkup || paginationMarkup ? (
        <div className={styles.Navigation}>
          {breadcrumbMarkup}
          {paginationMarkup}
        </div>
      ) : null;

    const titleMarkup = (
      <div className={styles.Title}>
        {/* Anonymous divs are here for layout purposes */}
        <div>
          <DisplayText size="large" element="h1">
            {title}
          </DisplayText>
        </div>
        <div>{titleMetadata}</div>
      </div>
    );

    return primaryActionMarkup ? (
      <div className={className}>
        {navigationMarkup}
        <div className={styles.MainContent}>
          <div className={styles.TitleAndActions}>
            {titleMarkup}
            {actionsMarkup}
          </div>
          {primaryActionMarkup}
        </div>
      </div>
    ) : (
      <div className={className}>
        {navigationMarkup}
        {titleMarkup}
        {actionsMarkup}
      </div>
    );
  }

  private get hasRollup() {
    const {secondaryActions = [], actionGroups = []} = this.props;
    return secondaryActions.length + actionGroups.length > 1;
  }

  private renderSecondaryActions() {
    const {openActionGroup, rollupOpen} = this.state;
    const {secondaryActions = [], actionGroups = []} = this.props;

    if (secondaryActions.length === 0 && actionGroups.length === 0) {
      return null;
    }

    const secondaryActionMarkup =
      secondaryActions.length > 0
        ? secondaryActionsFrom(secondaryActions)
        : null;

    const actionGroupsMarkup =
      actionGroups.length > 0
        ? actionGroups.map(({title, icon, actions, details}, index) => (
            <div
              className={styles.IndividualAction}
              key={`ActionGroup-${title}-${index}`}
            >
              <ActionGroup
                title={title}
                icon={icon}
                actions={actions}
                details={details}
                onOpen={this.handleActionGroupOpen}
                onClose={this.handleActionGroupClose}
                active={title === openActionGroup}
              />
            </div>
          ))
        : null;

    const rollupMarkup = this.hasRollup ? (
      <div className={styles.Rollup}>
        <Popover
          active={rollupOpen}
          onClose={this.handleRollupToggle}
          activator={
            <Button disclosure onClick={this.handleRollupToggle}>
              Actions
            </Button>
          }
        >
          <ActionList
            items={secondaryActions}
            sections={actionGroups.map(convertActionGroupToActionListSection)}
            onActionAnyItem={this.handleRollupToggle}
          />
        </Popover>
      </div>
    ) : null;

    return (
      <div className={styles.SecondaryActions}>
        {rollupMarkup}
        <div className={styles.IndividualActions}>
          {secondaryActionMarkup}
          {actionGroupsMarkup}
        </div>
      </div>
    );
  }

  @autobind
  private handleRollupToggle() {
    this.setState(({rollupOpen}) => ({rollupOpen: !rollupOpen}));
  }

  @autobind
  private handleActionGroupClose(group: string) {
    this.setState(
      ({openActionGroup}) =>
        openActionGroup === group ? {openActionGroup: undefined} : {},
    );
  }

  @autobind
  private handleActionGroupOpen(group: string) {
    this.setState({openActionGroup: group});
  }
}

function convertActionGroupToActionListSection({
  title,
  actions,
}: ActionGroupDescriptor) {
  return {title, items: actions};
}

function secondaryActionsFrom(
  actions: SecondaryAction[],
): ReadonlyArray<JSX.Element> {
  return actions.map(({content, ...action}, index) => (
    <div className={styles.IndividualAction} key={`Action-${content || index}`}>
      <Action {...action}>{content}</Action>
    </div>
  ));
}<|MERGE_RESOLUTION|>--- conflicted
+++ resolved
@@ -6,31 +6,15 @@
   LoadableAction,
   DestructableAction,
   IconableAction,
-<<<<<<< HEAD
-} from 'types';
-import {
-  Button,
-  buttonsFrom,
-  Breadcrumbs,
-  Pagination,
-  DisplayText,
-  Popover,
-  ActionList,
-  BreadcrumbsProps,
-} from 'components';
-import {PaginationDescriptor} from 'components/Pagination';
-import {hasNewStatus} from './utilities';
-=======
   AppBridgeAction,
   AppBridgeActionTarget,
-} from '../../../../types';
-import ActionList from '../../../ActionList';
-import Button, {buttonsFrom} from '../../../Button';
-import Breadcrumbs, {Props as BreadcrumbsProps} from '../../../Breadcrumbs';
-import DisplayText from '../../../DisplayText';
-import Pagination, {PaginationDescriptor} from '../../../Pagination';
-import Popover from '../../../Popover';
->>>>>>> 3ffa9cef
+} from 'types';
+import ActionList from 'components/ActionList';
+import Button, {buttonsFrom} from 'components/Button';
+import Breadcrumbs, {Props as BreadcrumbsProps} from 'components/Breadcrumbs';
+import DisplayText from 'components/DisplayText';
+import Pagination, {PaginationDescriptor} from 'components/Pagination';
+import Popover from 'components/Popover';
 import {Action, ActionGroup, ActionGroupDescriptor} from './components';
 import * as styles from './Header.scss';
 
