--- conflicted
+++ resolved
@@ -5,7 +5,6 @@
 import {Action, ActionGroup, ActionGroupDescriptor} from '../components';
 import Header from '../Header';
 
-<<<<<<< HEAD
 const breadcrumbs: LinkAction[] = [
   {
     content: 'Products',
@@ -14,8 +13,6 @@
   },
 ];
 
-=======
->>>>>>> 2e0192e0
 describe('<Header />', () => {
   const mockProps = {
     title: 'test',
