--- conflicted
+++ resolved
@@ -6,21 +6,11 @@
   Button as AppBridgeButton,
   TitleBar as AppBridgeTitleBar,
 } from '@shopify/app-bridge/actions';
-<<<<<<< HEAD
-import {withAppProvider, WithAppProviderProps} from 'components';
 import {
   transformActions,
   generateRedirect,
 } from 'utilities/app-bridge-transformers';
-=======
-
-import {
-  transformActions,
-  generateRedirect,
-} from '../../utilities/app-bridge-transformers';
-import {withAppProvider, WithAppProviderProps} from '../AppProvider';
-
->>>>>>> 3ffa9cef
+import {withAppProvider, WithAppProviderProps} from 'components/AppProvider';
 import {Header, HeaderProps} from './components';
 import * as styles from './Page.scss';
 
