--- conflicted
+++ resolved
@@ -1,19 +1,12 @@
 import * as React from 'react';
 import {classNames} from '@shopify/react-utilities/styles';
 import {autobind} from '@shopify/javascript-utilities/decorators';
-<<<<<<< HEAD
-import {IconProps, ThumbnailProps, AvatarProps, Scrollable} from 'components';
-=======
-
-import {Props as IconProps} from '../../../Icon';
-import {Props as ThumbnailProps} from '../../../Thumbnail';
-import {Props as AvatarProps} from '../../../Avatar';
-import Scrollable from '../../../Scrollable';
+import {Props as IconProps} from 'components/Icon';
+import {Props as ThumbnailProps} from 'components/Thumbnail';
+import {Props as AvatarProps} from 'components/Avatar';
+import Scrollable from 'components/Scrollable';
 import Checkbox from '../Checkbox';
-
->>>>>>> 3ffa9cef
 import * as styles from './Option.scss';
-import Checkbox from '../Checkbox';
 
 export interface Props {
   id: string;
