--- conflicted
+++ resolved
@@ -73,7 +73,6 @@
 
 export {default as DisplayText, Props as DisplayTextProps} from './DisplayText';
 
-<<<<<<< HEAD
 export {
   default as DropZone,
   Props as DropZoneProps,
@@ -88,33 +87,13 @@
   default as EmptyState,
   Props as EmptyStateProps,
 } from './EmptyState';
-=======
-export {default as EmptyState, Props as EmptyStateProps} from './EmptyState';
->>>>>>> 00468fb3
 
 export {
   default as EventListener,
   Props as EventListenerProps,
 } from './EventListener';
 
-<<<<<<< HEAD
-export {
-  default as ExceptionList,
-  Props as ExceptionListProps,
-} from './ExceptionList';
-
-export {
-  default as FlashMesage,
-  Props as FlashMessagProps,
-} from './FlashMessage';
-
-export {
-  default as FooterHelp,
-  Props as FooterHelpProps,
-} from './FooterHelp';
-=======
 export {default as FooterHelp, Props as FooterHelpProps} from './FooterHelp';
->>>>>>> 00468fb3
 
 export {default as FormLayout, Props as FormLayoutProps} from './FormLayout';
 
@@ -153,23 +132,7 @@
   CloseSource as PopoverCloseSource,
 } from './Popover';
 
-<<<<<<< HEAD
-export {
-  default as Portal,
-  Props as PortalProps,
-} from './Portal';
-
-export {
-  default as Provider,
-} from './Provider';
-
-export {
-  default as RadioButton,
-  Props as RadioButtonProps,
-} from './RadioButton';
-=======
 export {default as RadioButton, Props as RadioButtonProps} from './RadioButton';
->>>>>>> 00468fb3
 
 export {
   default as ResourceList,
