import * as React from 'react';
<<<<<<< HEAD
import {Avatar, buttonFrom, Card, Stack, TextStyle} from 'components';
import SettingAction from 'components/SettingAction';
import {Action} from 'types';
=======

import {Action} from '../../types';
import Avatar from '../Avatar';
import {buttonFrom} from '../Button';
import Card from '../Card';
import Stack from '../Stack';
import TextStyle from '../TextStyle';
import SettingAction from '../SettingAction';

>>>>>>> 3ffa9cef
import * as styles from './AccountConnection.scss';

export interface Props {
  /** Content to display as title */
  title?: React.ReactNode;
  /** Content to display as additional details */
  details?: React.ReactNode;
  /** Content to display as terms of service */
  termsOfService?: React.ReactNode;
  /** The name of the service */
  accountName?: string;
  /** URL for the user’s avatar image */
  avatarUrl?: string;
  /** Set if the account is connected */
  connected?: boolean;
  /** Action for account connection */
  action?: Action;
}

export default function AccountConnection({
  connected = false,
  action,
  avatarUrl,
  accountName = '',
  title,
  details,
  termsOfService,
}: Props) {
  const initials = accountName
    ? accountName
        .split(/\s+/)
        .map((name) => name[0])
        .join('')
    : undefined;

  const avatarMarkup = connected ? (
    <Avatar
      accessibilityLabel=""
      name={accountName}
      initials={initials}
      source={avatarUrl}
    />
  ) : null;

  let titleMarkup: React.ReactNode = null;
  if (title) {
    titleMarkup = <div>{title}</div>;
  } else if (accountName) {
    titleMarkup = <div>{accountName}</div>;
  }

  const detailsMarkup = details ? (
    <div>
      <TextStyle variation="subdued">{details}</TextStyle>
    </div>
  ) : null;

  const termsOfServiceMarkup = termsOfService ? (
    <div className={styles.TermsOfService}>{termsOfService}</div>
  ) : null;

  const actionElement = action
    ? buttonFrom(action, {primary: !connected})
    : null;

  return (
    <Card sectioned>
      <SettingAction action={actionElement}>
        <Stack>
          {avatarMarkup}
          <Stack.Item fill>
            <div className={styles.Content}>
              {titleMarkup}
              {detailsMarkup}
            </div>
          </Stack.Item>
        </Stack>
      </SettingAction>
      {termsOfServiceMarkup}
    </Card>
  );
}<|MERGE_RESOLUTION|>--- conflicted
+++ resolved
@@ -1,19 +1,11 @@
 import * as React from 'react';
-<<<<<<< HEAD
-import {Avatar, buttonFrom, Card, Stack, TextStyle} from 'components';
+import {Action} from 'types';
+import Avatar from 'components/Avatar';
+import {buttonFrom} from 'components/Button';
+import Card from 'components/Card';
+import Stack from 'components/Stack';
+import TextStyle from 'components/TextStyle';
 import SettingAction from 'components/SettingAction';
-import {Action} from 'types';
-=======
-
-import {Action} from '../../types';
-import Avatar from '../Avatar';
-import {buttonFrom} from '../Button';
-import Card from '../Card';
-import Stack from '../Stack';
-import TextStyle from '../TextStyle';
-import SettingAction from '../SettingAction';
-
->>>>>>> 3ffa9cef
 import * as styles from './AccountConnection.scss';
 
 export interface Props {
