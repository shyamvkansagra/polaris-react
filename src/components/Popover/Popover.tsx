import * as React from 'react';
import {autobind} from '@shopify/javascript-utilities/decorators';
import {createUniqueIDFactory} from '@shopify/javascript-utilities/other';
import {focusFirstFocusableNode, findFirstFocusableNode} from '@shopify/javascript-utilities/focus';

import {PreferredPosition} from '../PositionedOverlay';
import Portal from '../Portal';
import PopoverOverlay, {CloseSource} from './PopoverOverlay';
import Pane from './Pane';
import Section from './Section';

export {CloseSource};

export interface Props {
  /** The content to display inside the popover */
  children?: React.ReactNode,
  /** If true, the popover will stretch to the full width of it's activator */
  fullWidth?: boolean,
  /** The preferred direction to open the popover */
  preferredPosition?: PreferredPosition,
  /** Show or hide the Popover */
  active: boolean,
  /** The element to activate the Popover */
  activator: React.ReactElement<any>,
  /** The element type to wrap the activator with */
  activatorWrapper?: string,
  /** Prevent automatic focus of the first field on activation */
  preventAutofocus?: boolean,
  /** Automatically add wrap content in a section */
  sectioned?: boolean,
<<<<<<< HEAD
  fullWidth?: boolean,
  fullHeight?: boolean,
=======
  /** Callback when popover is closed */
>>>>>>> ee78106e
  onClose(source: CloseSource): void,
}

export interface State {
  activatorFocused: boolean,
  activatorNode: HTMLElement | null,
}

const getUniqueID = createUniqueIDFactory('Popover');

export default class Popover extends React.PureComponent<Props, State> {
  static Pane = Pane;
  static Section = Section;

  state: State = {
    activatorFocused: false,
    activatorNode: null,
  };

  private activatorContainer: HTMLElement | null;
  private id = getUniqueID();

  componentDidMount() {
    this.setAccessibilityAttributes();
  }

  componentDidUpdate() {
    this.setAccessibilityAttributes();
  }

  render() {
    const {
      activatorWrapper: WrapperComponent = 'div',
      children,
      onClose,
      activator,
      active,
      ...rest,
    } = this.props;

    const {
      activatorNode,
    } = this.state;

    const portal = activatorNode
      ? (
        <Portal idPrefix="popover" testID="portal">
          <PopoverOverlay
            testID="popoverOverlay"
            id={this.id}
            activator={activatorNode}
            onClose={this.handleClose}
            active={active}
            {...rest}
          >
            {children}
          </PopoverOverlay>
        </Portal>
      )
      : null;

    return (
      <WrapperComponent ref={this.setActivator}>
        {React.Children.only(this.props.activator)}
        {portal}
      </WrapperComponent>
    );
  }

  private setAccessibilityAttributes() {
    const {id, activatorContainer} = this;
    if (activatorContainer == null) { return; }

    const firstFocusable = findFirstFocusableNode(activatorContainer);
    const focusableActivator = firstFocusable || activatorContainer;
    focusableActivator.tabIndex = focusableActivator.tabIndex || 0;
    focusableActivator.setAttribute('aria-controls', id);
    focusableActivator.setAttribute('aria-owns', id);
    focusableActivator.setAttribute('aria-haspopup', 'true');
    focusableActivator.setAttribute('aria-expanded', String(this.props.active));
  }

  @autobind
  private handleClose(source: CloseSource) {
    this.props.onClose(source);

    if (this.activatorContainer == null) { return; }
    if (
      source === CloseSource.FocusOut ||
      source === CloseSource.EscapeKeypress
    ) {
      focusFirstFocusableNode(this.activatorContainer, false);
    }
  }

  @autobind
  private setActivator(node: HTMLElement | null) {
    if (node == null) {
      this.activatorContainer = null;
      this.setState({activatorNode: null});
      return;
    }

    this.setState({activatorNode: node.firstElementChild as HTMLElement});
    this.activatorContainer = node;
  }
}<|MERGE_RESOLUTION|>--- conflicted
+++ resolved
@@ -28,12 +28,11 @@
   preventAutofocus?: boolean,
   /** Automatically add wrap content in a section */
   sectioned?: boolean,
-<<<<<<< HEAD
+  /** Allow popover to stretch to the full width of it's activator */
   fullWidth?: boolean,
+  /** Allow popover to stretch to fit content vertically */
   fullHeight?: boolean,
-=======
   /** Callback when popover is closed */
->>>>>>> ee78106e
   onClose(source: CloseSource): void,
 }
 
