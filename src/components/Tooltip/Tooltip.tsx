--- conflicted
+++ resolved
@@ -24,12 +24,8 @@
 }
 
 export interface State {
-<<<<<<< HEAD
   active: boolean,
   activatorNode: HTMLElement | null,
-=======
-  active: boolean;
->>>>>>> 00468fb3
 }
 
 const getUniqueID = createUniqueIDFactory('TooltipContent');
@@ -51,7 +47,6 @@
     this.setAccessibilityAttributes();
   }
 
-<<<<<<< HEAD
   render() {
     const {id} = this;
 
@@ -86,32 +81,6 @@
         </Portal>
       )
       : null;
-=======
-  renderLayer() {
-    const {id, activatorNode} = this;
-    if (activatorNode == null) {
-      return null;
-    }
-
-    const {preferredPosition = 'below', active, light, content} = this.props;
-
-    return (
-      <TooltipOverlay
-        id={id}
-        preferredPosition={preferredPosition}
-        activator={activatorNode}
-        active={active || this.state.active}
-        onClose={noop}
-        light={light}
-      >
-        <div className={styles.Label}>{content}</div>
-      </TooltipOverlay>
-    );
-  }
-
-  render() {
-    const {activatorWrapper: WrapperComponent = 'span'} = this.props;
->>>>>>> 00468fb3
 
     return (
       <WrapperComponent
