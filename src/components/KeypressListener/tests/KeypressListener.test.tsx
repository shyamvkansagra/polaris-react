import * as React from 'react';
import {noop} from '@shopify/javascript-utilities/other';
import {mountWithAppProvider} from 'test-utilities';
<<<<<<< HEAD
import {Keys} from 'types';
=======
import {Key} from '../../../types';
>>>>>>> c05580c2
import KeypressListener from '../KeypressListener';

interface HandlerMap {
  [eventName: string]: (event: any) => void;
}

const originalAddEventListener = document.addEventListener;
const originalRemoveEventListener = document.removeEventListener;
const listenerMap: HandlerMap = {};

describe('<KeypressListener />', () => {
  beforeEach(() => {
    document.addEventListener = jest.fn((event, cb) => {
      listenerMap[event] = cb;
    });

    document.removeEventListener = jest.fn((event) => {
      listenerMap[event] = noop;
    });
  });

  afterEach(() => {
    document.addEventListener = originalAddEventListener;
    document.removeEventListener = originalRemoveEventListener;
  });

  it('attaches a listener for the given key on mount', () => {
    const spy = jest.fn();

    mountWithAppProvider(
      <KeypressListener handler={spy} keyCode={Key.Escape} />,
    );

    listenerMap.keyup({keyCode: Key.Escape});
    listenerMap.keyup({keyCode: Key.Enter});
    expect(spy).toHaveBeenCalledTimes(1);
  });

  it('removes listener for the given key on unmount', () => {
    const spy = jest.fn();

    mountWithAppProvider(
      <KeypressListener handler={spy} keyCode={Key.Escape} />,
    ).unmount();

    listenerMap.keyup({keyCode: Key.Escape});
    expect(spy).not.toBeCalled();
  });
});<|MERGE_RESOLUTION|>--- conflicted
+++ resolved
@@ -1,11 +1,7 @@
 import * as React from 'react';
 import {noop} from '@shopify/javascript-utilities/other';
 import {mountWithAppProvider} from 'test-utilities';
-<<<<<<< HEAD
-import {Keys} from 'types';
-=======
-import {Key} from '../../../types';
->>>>>>> c05580c2
+import {Key} from 'types';
 import KeypressListener from '../KeypressListener';
 
 interface HandlerMap {
