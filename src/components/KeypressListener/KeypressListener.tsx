import * as React from 'react';
import {autobind} from '@shopify/javascript-utilities/decorators';
import {
  addEventListener,
  removeEventListener,
} from '@shopify/javascript-utilities/events';
<<<<<<< HEAD
import {Keys} from 'types';
=======
import {Key} from '../../types';
>>>>>>> c05580c2

export interface Props {
  keyCode: Key;
  handler(event: KeyboardEvent): void;
}

export default class KeypressListener extends React.Component<Props, never> {
  componentDidMount() {
    addEventListener(document, 'keyup', this.handleKeyEvent);
  }

  componentWillUnmount() {
    removeEventListener(document, 'keyup', this.handleKeyEvent);
  }

  render() {
    return null;
  }

  @autobind
  private handleKeyEvent(event: KeyboardEvent) {
    const {keyCode, handler} = this.props;

    if (event.keyCode === keyCode) {
      handler(event);
    }
  }
}<|MERGE_RESOLUTION|>--- conflicted
+++ resolved
@@ -4,11 +4,7 @@
   addEventListener,
   removeEventListener,
 } from '@shopify/javascript-utilities/events';
-<<<<<<< HEAD
-import {Keys} from 'types';
-=======
-import {Key} from '../../types';
->>>>>>> c05580c2
+import {Key} from 'types';
 
 export interface Props {
   keyCode: Key;
