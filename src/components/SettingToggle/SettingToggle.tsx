--- conflicted
+++ resolved
@@ -1,15 +1,8 @@
 import * as React from 'react';
-<<<<<<< HEAD
 import SettingAction from 'components/SettingAction';
-import {buttonFrom, Card} from 'components';
+import {buttonFrom} from 'components';
 import {ComplexAction} from 'types';
-=======
-
-import {ComplexAction} from '../../types';
-import SettingAction from '../SettingAction';
-import {buttonFrom} from '../Button';
 import Card from '../Card';
->>>>>>> 3ffa9cef
 
 export interface Props {
   /** Inner content of the card */
