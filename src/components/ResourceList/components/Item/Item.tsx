import * as React from 'react';
import {classNames} from '@shopify/react-utilities/styles';
import {autobind} from '@shopify/javascript-utilities/decorators';
import {createUniqueIDFactory, noop} from '@shopify/javascript-utilities/other';
import compose from '@shopify/react-compose';
import {DisableableAction, WithContextTypes} from 'types';
import {
  ActionList,
  Popover,
  AvatarProps,
  UnstyledLink,
  ThumbnailProps,
  ButtonGroup,
  Checkbox,
  Button,
  buttonsFrom,
  withAppProvider,
  WithAppProviderProps,
} from 'components';
import withContext from 'components/WithContext';
import {ResourceListContext} from '../../ResourceList';
import {SELECT_ALL_ITEMS} from '../../types';
<<<<<<< HEAD
import * as styles from './Item.scss';
=======
import {withAppProvider, WithAppProviderProps} from '../../../AppProvider';

import {ResourceListContext} from '../../ResourceList';
import withContext from '../../../WithContext';
>>>>>>> 3ffa9cef
import {Consumer} from '../Context';
import * as styles from './Item.scss';

export type ExceptionStatus = 'neutral' | 'warning' | 'critical';
export type MediaSize = 'small' | 'medium' | 'large';
export type MediaType = 'avatar' | 'thumbnail';

export interface BaseProps {
  /** Visually hidden text for screen readers */
  accessibilityLabel?: string;
  /** Id of the element the item onClick controls */
  ariaControls?: string;
  /** Tells screen reader the controlled element is expanded */
  ariaExpanded?: boolean;
  /** Unique identifier for the item */
  id: string;
  media?: React.ReactElement<AvatarProps | ThumbnailProps>;
  persistActions?: boolean;
  shortcutActions?: DisableableAction[];
  children?: React.ReactNode;
}

export interface PropsWithUrl extends BaseProps {
  url: string;
  onClick?(id?: string): void;
}

export interface PropsWithClick extends BaseProps {
  url?: string;
  onClick(id?: string): void;
}

export type Props = PropsWithUrl | PropsWithClick;

export interface State {
  actionsMenuVisible: boolean;
  focused: boolean;
  focusedInner: boolean;
}

export type CombinedProps =
  | PropsWithUrl & WithAppProviderProps & WithContextTypes<ResourceListContext>
  | PropsWithClick &
      WithAppProviderProps &
      WithContextTypes<ResourceListContext>;

const getUniqueCheckboxID = createUniqueIDFactory('ResourceListItemCheckbox');

export class Item extends React.PureComponent<CombinedProps, State> {
  state: State = {
    actionsMenuVisible: false,
    focused: false,
    focusedInner: false,
  };

  private node: HTMLElement | null = null;
  private checkboxId = getUniqueCheckboxID();

  render() {
    const {
      children,
      url,
      media,
      shortcutActions,
      ariaControls,
      ariaExpanded,
      persistActions = false,
      polaris: {intl},
      accessibilityLabel,
      context: {selectable, selectMode, loading},
    } = this.props;

    const {actionsMenuVisible, focused, focusedInner} = this.state;

    const selected = this.isSelected();

    // let mediaMarkup: React.ReactNode = null;
    let ownedMarkup: React.ReactNode = null;
    let handleMarkup: React.ReactNode = null;

    const mediaMarkup = media ? (
      <div className={styles.Media} testID="Media">
        {media}
      </div>
    ) : null;

    const checkboxAccessibilityLabel =
      accessibilityLabel || intl.translate('Polaris.Common.checkbox');

    if (selectable) {
      const label = selected
        ? intl.translate('Polaris.ResourceList.Item.deselectItem', {
            accessibilityLabel: checkboxAccessibilityLabel,
          })
        : intl.translate('Polaris.ResourceList.Item.selectItem', {
            accessibilityLabel: checkboxAccessibilityLabel,
          });

      handleMarkup = (
        <div
          className={styles.Handle}
          onClick={this.handleLargerSelectionArea}
          testID="LargerSelectionArea"
        >
          <div onClick={stopPropagation} className={styles.CheckboxWrapper}>
            <Checkbox
              testID="Checkbox"
              id={this.checkboxId}
              label={label}
              labelHidden
              onChange={this.handleSelection}
              checked={selected}
              disabled={loading}
            />
          </div>
        </div>
      );
    }

    if (media || selectable) {
      ownedMarkup = (
        <div className={styles.Owned}>
          {handleMarkup}
          {mediaMarkup}
        </div>
      );
    }

    const className = classNames(
      styles.Item,
      focused && styles.focused,
      selectable && styles.selectable,
      selected && styles.selected,
      selectMode && styles.selectMode,
      persistActions && styles.persistActions,
      focusedInner && styles.focusedInner,
    );

    let actionsMarkup: React.ReactNode | null = null;
    let disclosureMarkup: React.ReactNode | null = null;

    if (shortcutActions) {
      if (persistActions) {
        actionsMarkup = (
          <div className={styles.Actions} onClick={stopPropagation}>
            <ButtonGroup>
              {buttonsFrom(shortcutActions, {size: 'slim', plain: true})}
            </ButtonGroup>
          </div>
        );

        disclosureMarkup = (
          <div className={styles.Disclosure} onClick={stopPropagation}>
            <Popover
              activator={
                <Button
                  aria-label={intl.translate(
                    'Polaris.ResourceList.Item.actionsDropdown',
                  )}
                  onClick={this.handleActionsClick}
                  plain
                  icon="horizontalDots"
                />
              }
              onClose={this.handleCloseRequest}
              active={actionsMenuVisible}
            >
              <ActionList items={shortcutActions} />
            </Popover>
          </div>
        );
      } else {
        actionsMarkup = (
          <div className={styles.Actions} onClick={stopPropagation}>
            <ButtonGroup segmented testID="ShortcutActions">
              {buttonsFrom(shortcutActions, {size: 'slim'})}
            </ButtonGroup>
          </div>
        );
      }
    }

    const content = children ? (
      <div className={styles.Content}>{children}</div>
    ) : null;

    const containerMarkup = (
      <div
        testID="Item-Content"
        className={styles.Container}
        id={this.props.id}
      >
        {ownedMarkup}
        {content}
        {actionsMarkup}
        {disclosureMarkup}
      </div>
    );

    const accessibleMarkup = url ? (
      <UnstyledLink
        aria-describedby={this.props.id}
        aria-label={accessibilityLabel}
        className={styles.Link}
        url={url}
        onFocus={this.handleAnchorFocus}
        onBlur={this.handleFocusedBlur}
      />
    ) : (
      <button
        className={styles.Button}
        aria-label={accessibilityLabel}
        aria-controls={ariaControls}
        aria-expanded={ariaExpanded}
        onClick={this.handleClick}
        onFocus={this.handleAnchorFocus}
        onBlur={this.handleFocusedBlur}
      />
    );

    return (
      <div
        ref={this.setNode}
        className={className}
        onClick={this.handleClick}
        onFocus={this.handleFocus}
        onBlur={this.handleBlur}
        onMouseDown={this.handleMouseDown}
        onKeyUp={this.handleKeypress}
        testID="Item-Wrapper"
      >
        {accessibleMarkup}
        {containerMarkup}
      </div>
    );
  }

  @autobind
  private setNode(node: HTMLElement | null) {
    this.node = node;
  }

  @autobind
  private handleAnchorFocus() {
    this.setState({focused: true, focusedInner: false});
  }

  @autobind
  private handleFocusedBlur() {
    this.setState({focused: true, focusedInner: true});
  }

  @autobind
  private handleFocus() {
    this.setState({focused: true});
  }

  @autobind
  private handleBlur(event: React.FocusEvent<HTMLElement>) {
    const isInside = this.compareEventNode(event);
    if (
      this.node == null ||
      !this.node.contains(event.relatedTarget as HTMLElement)
    ) {
      this.setState({focused: false});
    } else if (isInside) {
      this.setState({focusedInner: true});
    }
  }

  @autobind
  private handleMouseDown() {
    this.setState({focusedInner: true});
  }

  @autobind
  private handleLargerSelectionArea(event: React.MouseEvent<any>) {
    stopPropagation(event);
    this.handleSelection(!this.isSelected());
  }

  @autobind
  private handleSelection(value: boolean) {
    const {
      id,
      context: {onSelectionChange},
    } = this.props;
    if (id == null || onSelectionChange == null) {
      return;
    }
    this.setState({focused: true, focusedInner: true});
    onSelectionChange(value, id);
  }

  @autobind
  private handleClick(event: React.MouseEvent<any>) {
    const {
      id,
      onClick,
      url,
      context: {selectMode},
    } = this.props;
    const anchor = this.node && this.node.querySelector('a');

    if (selectMode) {
      this.handleLargerSelectionArea(event);
      return;
    }

    if (anchor === event.target) {
      return;
    }

    if (onClick) {
      onClick(id);
    }

    if (url && anchor) {
      anchor.click();
    }
  }

  @autobind
  private handleKeypress(event: React.KeyboardEvent<HTMLElement>) {
    const {
      onClick = noop,
      context: {selectMode},
    } = this.props;
    const {key} = event;

    if (key === 'Enter' && !selectMode) {
      onClick();
    }
  }

  @autobind
  private handleActionsClick() {
    this.setState(({actionsMenuVisible}) => ({
      actionsMenuVisible: !actionsMenuVisible,
    }));
  }

  @autobind
  private handleCloseRequest() {
    this.setState({actionsMenuVisible: false});
  }

  private isSelected() {
    const {
      id,
      context: {selectedItems},
    } = this.props;
    return (
      selectedItems &&
      ((Array.isArray(selectedItems) && selectedItems.includes(id)) ||
        selectedItems === SELECT_ALL_ITEMS)
    );
  }

  private compareEventNode(event: React.FocusEvent<HTMLElement>) {
    return this.props.onClick
      ? event.target === this.node
      : (event.target as HTMLElement).tagName.toLowerCase() === 'a';
  }
}

function stopPropagation(event: React.MouseEvent<any>) {
  event.stopPropagation();
}

export default compose<Props>(
  withContext<Props, WithAppProviderProps, ResourceListContext>(Consumer),
  withAppProvider<Props>(),
)(Item);<|MERGE_RESOLUTION|>--- conflicted
+++ resolved
@@ -4,30 +4,19 @@
 import {createUniqueIDFactory, noop} from '@shopify/javascript-utilities/other';
 import compose from '@shopify/react-compose';
 import {DisableableAction, WithContextTypes} from 'types';
-import {
-  ActionList,
-  Popover,
-  AvatarProps,
-  UnstyledLink,
-  ThumbnailProps,
-  ButtonGroup,
-  Checkbox,
-  Button,
-  buttonsFrom,
-  withAppProvider,
-  WithAppProviderProps,
-} from 'components';
-import withContext from 'components/WithContext';
-import {ResourceListContext} from '../../ResourceList';
+import ActionList from 'components/ActionList';
+import Popover from 'components/Popover';
+import {Props as AvatarProps} from 'components/Avatar';
+import UnstyledLink from 'components/UnstyledLink';
+import {Props as ThumbnailProps} from 'components/Thumbnail';
+import ButtonGroup from 'components/ButtonGroup';
+import Checkbox from 'components/Checkbox';
+import Button, {buttonsFrom} from 'components/Button';
+import {withAppProvider, WithAppProviderProps} from 'components/AppProvider';
 import {SELECT_ALL_ITEMS} from '../../types';
-<<<<<<< HEAD
-import * as styles from './Item.scss';
-=======
-import {withAppProvider, WithAppProviderProps} from '../../../AppProvider';
 
 import {ResourceListContext} from '../../ResourceList';
 import withContext from '../../../WithContext';
->>>>>>> 3ffa9cef
 import {Consumer} from '../Context';
 import * as styles from './Item.scss';
 
