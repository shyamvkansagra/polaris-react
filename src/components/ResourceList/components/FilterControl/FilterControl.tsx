import * as React from 'react';
import {autobind, memoize} from '@shopify/javascript-utilities/decorators';
import compose from '@shopify/react-compose';
<<<<<<< HEAD
import {ComplexAction, WithContextTypes} from 'types';
import {
  buttonsFrom,
  TextField,
  Icon,
  Tag,
  FormLayout,
  withAppProvider,
  WithAppProviderProps,
} from 'components';
import FilterCreator from './components/FilterCreator';
import {AppliedFilter, Filter, FilterType, Operator} from './types';
import * as styles from './FilterControl.scss';
=======
import {ComplexAction, WithContextTypes} from '../../../../types';
import {withAppProvider, WithAppProviderProps} from '../../../AppProvider';
import {buttonsFrom} from '../../../Button';
import Icon from '../../../Icon';
import FormLayout from '../../../FormLayout';
import TextField from '../../../TextField';
import Tag from '../../../Tag';
import withContext from '../../../WithContext';

>>>>>>> 3ffa9cef
import {ResourceListContext} from '../../ResourceList';
import {Consumer} from '../Context';

import {FilterCreator} from './components';
import {AppliedFilter, Filter, FilterType, Operator} from './types';
import * as styles from './FilterControl.scss';

export interface Props {
  searchValue?: string;
  appliedFilters?: AppliedFilter[];
  additionalAction?: ComplexAction;
  focused?: boolean;
  filters?: Filter[];
  onSearchBlur?(): void;
  onSearchChange(searchValue: string, id: string): void;
  onFiltersChange?(appliedFilters: AppliedFilter[]): void;
}

export type CombinedProps = Props &
  WithAppProviderProps &
  WithContextTypes<ResourceListContext>;

export class FilterControl extends React.Component<CombinedProps> {
  render() {
    const {
      searchValue,
      appliedFilters = [],
      additionalAction,
      focused = false,
      filters = [],
      onSearchBlur,
      onSearchChange,
      polaris: {intl},
      context: {selectMode, resourceName},
    } = this.props;

    const textFieldLabel = intl.translate(
      'Polaris.ResourceList.FilterControl.textFieldLabel',
      {
        resourceNamePlural: resourceName.plural.toLocaleLowerCase(),
      },
    );

    if (additionalAction) {
      additionalAction.disabled = selectMode;
    }

    const additionalActionButton =
      (additionalAction && buttonsFrom(additionalAction)) || null;

    const filterCreatorMarkup =
      filters.length > 0 ? (
        <FilterCreator
          resourceName={resourceName}
          filters={filters}
          onAddFilter={this.handleAddFilter}
          disabled={selectMode}
        />
      ) : null;

    const appliedFiltersMarkup = appliedFilters.map((appliedFilter) => {
      const activeFilterLabel = this.getFilterLabel(appliedFilter);
      const filterId = idFromFilter(appliedFilter);
      return (
        <li className={styles.AppliedFilter} key={filterId}>
          <Tag
            onRemove={this.getRemoveFilterCallback(filterId)}
            disabled={selectMode}
          >
            {activeFilterLabel}
          </Tag>
        </li>
      );
    });

    const appliedFiltersWrapper =
      appliedFilters.length > 0 ? (
        <ul className={styles.AppliedFilters}>{appliedFiltersMarkup}</ul>
      ) : null;

    return (
      <FormLayout>
        <TextField
          connectedLeft={filterCreatorMarkup}
          connectedRight={additionalActionButton}
          label={textFieldLabel}
          labelHidden
          placeholder={textFieldLabel}
          prefix={<Icon source="search" color="skyDark" />}
          value={searchValue}
          onChange={onSearchChange}
          onBlur={onSearchBlur}
          focused={focused}
          disabled={selectMode}
        />
        {appliedFiltersWrapper}
      </FormLayout>
    );
  }

  @autobind
  private handleAddFilter(newFilter: AppliedFilter) {
    const {onFiltersChange, appliedFilters = []} = this.props;

    if (!onFiltersChange) {
      return;
    }

    const foundFilter = appliedFilters.find(
      (appliedFilter) =>
        idFromFilter(appliedFilter) === idFromFilter(newFilter),
    );

    if (foundFilter) {
      return;
    }

    const newAppliedFilters = [...appliedFilters, newFilter];

    onFiltersChange(newAppliedFilters);
  }

  @memoize()
  private getRemoveFilterCallback(filterId: string) {
    return () => {
      this.handleRemoveFilter(filterId);
    };
  }

  private handleRemoveFilter(filterId: string) {
    const {onFiltersChange, appliedFilters = []} = this.props;

    if (!onFiltersChange) {
      return;
    }

    const foundIndex = appliedFilters.findIndex(
      (appliedFilter) => idFromFilter(appliedFilter) === filterId,
    );

    const newAppliedFilters =
      foundIndex >= 0
        ? [
            ...appliedFilters.slice(0, foundIndex),
            ...appliedFilters.slice(foundIndex + 1, appliedFilters.length),
          ]
        : [...appliedFilters];

    onFiltersChange(newAppliedFilters);
  }

  private getFilterLabel(appliedFilter: AppliedFilter): string {
    const {key, value, label} = appliedFilter;
    if (label) {
      return label;
    }

    const {filters = []} = this.props;

    const filter = filters.find((filter: any) => {
      const {minKey, maxKey, operatorText} = filter;

      if (minKey || maxKey) {
        return filter.key === key || minKey === key || maxKey === key;
      }

      if (operatorText && typeof operatorText !== 'string') {
        return (
          filter.key === key ||
          operatorText.filter(
            ({key: operatorKey}: Operator) => operatorKey === key,
          ).length === 1
        );
      }

      return filter.key === key;
    });

    if (!filter) {
      return value;
    }

    const filterOperatorLabel = findOperatorLabel(filter, appliedFilter);
    const filterLabelByType = this.findFilterLabelByType(filter, appliedFilter);

    if (!filterOperatorLabel) {
      return `${filter.label} ${filterLabelByType}`;
    }

    return `${filter.label} ${filterOperatorLabel} ${filterLabelByType}`;
  }

  private findFilterLabelByType(
    filter: Filter,
    appliedFilter: AppliedFilter,
  ): string {
    const {
      polaris: {intl},
    } = this.props;

    const {value: appliedFilterValue} = appliedFilter;

    if (filter.type === FilterType.Select) {
      const foundFilterOption = filter.options.find(
        (option) =>
          typeof option === 'string'
            ? option === appliedFilterValue
            : option.value === appliedFilterValue,
      );

      if (foundFilterOption) {
        return typeof foundFilterOption === 'string'
          ? foundFilterOption
          : foundFilterOption.label;
      }
    }

    if (filter.type === FilterType.DateSelector) {
      if (filter.key === appliedFilter.key) {
        const filterLabelKey = `Polaris.ResourceList.DateSelector.FilterLabelForValue.${
          appliedFilter.value
        }`;

        return intl.translationKeyExists(filterLabelKey)
          ? intl.translate(filterLabelKey)
          : appliedFilter.value;
      }

      if (appliedFilter.key === filter.maxKey) {
        return intl.translate(
          'Polaris.ResourceList.DateSelector.FilterLabelForValue.on_or_before',
          {
            date: formatDateForLabelDisplay(appliedFilter.value),
          },
        );
      }

      if (appliedFilter.key === filter.minKey) {
        return intl.translate(
          'Polaris.ResourceList.DateSelector.FilterLabelForValue.on_or_after',
          {
            date: formatDateForLabelDisplay(appliedFilter.value),
          },
        );
      }
    }

    return appliedFilterValue;
  }
}

function idFromFilter(appliedFilter: AppliedFilter) {
  return `${appliedFilter.key}-${appliedFilter.value}`;
}

function formatDateForLabelDisplay(date: string) {
  if (isNaN(new Date(date).getTime())) {
    return date;
  }

  return new Date(date.replace(/-/g, '/')).toLocaleDateString();
}

function findOperatorLabel(filter: Filter, appliedFilter: AppliedFilter) {
  const {operatorText} = filter;

  if (
    filter.type === FilterType.DateSelector &&
    (appliedFilter.key === filter.minKey || appliedFilter.key === filter.maxKey)
  ) {
    return '';
  }

  if (!operatorText || typeof operatorText === 'string') {
    return operatorText;
  }

  const appliedOperator = operatorText.find((operator) => {
    return operator.key === appliedFilter.key;
  });

  if (appliedOperator) {
    return appliedOperator.filterLabel || appliedOperator.optionLabel;
  }
}

export default compose<Props>(
  withAppProvider<Props>(),
  withContext<Props, WithAppProviderProps, ResourceListContext>(Consumer),
)(FilterControl);<|MERGE_RESOLUTION|>--- conflicted
+++ resolved
@@ -1,31 +1,14 @@
 import * as React from 'react';
 import {autobind, memoize} from '@shopify/javascript-utilities/decorators';
 import compose from '@shopify/react-compose';
-<<<<<<< HEAD
 import {ComplexAction, WithContextTypes} from 'types';
-import {
-  buttonsFrom,
-  TextField,
-  Icon,
-  Tag,
-  FormLayout,
-  withAppProvider,
-  WithAppProviderProps,
-} from 'components';
-import FilterCreator from './components/FilterCreator';
-import {AppliedFilter, Filter, FilterType, Operator} from './types';
-import * as styles from './FilterControl.scss';
-=======
-import {ComplexAction, WithContextTypes} from '../../../../types';
-import {withAppProvider, WithAppProviderProps} from '../../../AppProvider';
-import {buttonsFrom} from '../../../Button';
-import Icon from '../../../Icon';
-import FormLayout from '../../../FormLayout';
-import TextField from '../../../TextField';
-import Tag from '../../../Tag';
-import withContext from '../../../WithContext';
-
->>>>>>> 3ffa9cef
+import {withAppProvider, WithAppProviderProps} from 'components/AppProvider';
+import {buttonsFrom} from 'components/Button';
+import Icon from 'components/Icon';
+import FormLayout from 'components/FormLayout';
+import TextField from 'components/TextField';
+import Tag from 'components/Tag';
+import withContext from 'components/WithContext';
 import {ResourceListContext} from '../../ResourceList';
 import {Consumer} from '../Context';
 
