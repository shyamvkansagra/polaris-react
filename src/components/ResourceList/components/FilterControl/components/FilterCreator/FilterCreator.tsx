import * as React from 'react';
import {autobind} from '@shopify/javascript-utilities/decorators';
<<<<<<< HEAD
=======
import Button from '../../../../../Button';
import Popover from '../../../../../Popover';
import Select from '../../../../../Select';
import FormLayout from '../../../../../FormLayout';
import Form from '../../../../../Form';
>>>>>>> 3ffa9cef
import {
  Button,
  Popover,
  Select,
  FormLayout,
  Form,
  withAppProvider,
  WithAppProviderProps,
} from 'components';
import FilterValueSelector from '../FilterValueSelector';
import {AppliedFilter, Filter, Operator} from '../../types';

export interface Props {
  filters: Filter[];
  resourceName: {
    singular: string;
    plural: string;
  };
  disabled: boolean;
  onAddFilter?(newFilter: AppliedFilter): void;
}

export type CombinedProps = Props & WithAppProviderProps;

export interface State {
  popoverActive: boolean;
  selectedFilter?: Filter;
  selectedFilterKey?: AppliedFilter['key'];
  selectedFilterValue?: AppliedFilter['value'];
}

export class FilterCreator extends React.PureComponent<CombinedProps, State> {
  state: State = {
    popoverActive: false,
  };

  private node: HTMLButtonElement | null = null;

  private get canAddFilter() {
    return Boolean(
      this.state.selectedFilter &&
        this.state.selectedFilterKey &&
        this.state.selectedFilterValue,
    );
  }

  render() {
    const {
      filters,
      resourceName,
      disabled,
      polaris: {intl},
    } = this.props;

    const {
      popoverActive,
      selectedFilter,
      selectedFilterKey,
      selectedFilterValue,
    } = this.state;

    const activator = (
      <Button
        onClick={this.togglePopover}
        disclosure
        testID="FilterCreator-FilterActivator"
        disabled={disabled}
        onFocus={this.handleButtonFocus}
      >
        {intl.translate('Polaris.ResourceList.FilterCreator.filterButtonLabel')}
      </Button>
    );

    const filterOptions = filters.map(({key, label}) => ({
      value: key,
      label,
    }));

    const filterValueSelectionMarkup = selectedFilter ? (
      <FilterValueSelector
        filter={selectedFilter}
        filterKey={selectedFilterKey}
        value={selectedFilterValue}
        onFilterKeyChange={this.handleFilterKeyChange}
        onChange={this.handleFilterValueChange}
      />
    ) : null;

    const addFilterButtonMarkup = selectedFilter ? (
      <Button
        onClick={this.handleAddFilter}
        disabled={!this.canAddFilter}
        testID="FilterCreator-AddFilterButton"
      >
        {intl.translate(
          'Polaris.ResourceList.FilterCreator.addFilterButtonLabel',
        )}
      </Button>
    ) : null;

    return (
      <Popover
        active={popoverActive}
        activator={activator}
        onClose={this.togglePopover}
        sectioned
        fullHeight
      >
        <Form onSubmit={this.handleAddFilter}>
          <FormLayout>
            <Select
              label={intl.translate(
                'Polaris.ResourceList.FilterCreator.showAllWhere',
                {resourceNamePlural: resourceName.plural.toLocaleLowerCase()},
              )}
              placeholder={intl.translate(
                'Polaris.ResourceList.FilterCreator.selectFilterKeyPlaceholder',
              )}
              options={filterOptions}
              onChange={this.handleFilterKeyChange}
              value={selectedFilter && selectedFilter.key}
            />
            {filterValueSelectionMarkup}
            {addFilterButtonMarkup}
          </FormLayout>
        </Form>
      </Popover>
    );
  }

  @autobind
  private handleButtonFocus(...args: React.FocusEvent<HTMLButtonElement>[]) {
    const event = args[0];
    if (!this.node && event) {
      this.node = event.target as HTMLButtonElement;
    }
  }

  @autobind
  private togglePopover(): void {
    this.setState(({popoverActive}) => ({popoverActive: !popoverActive}));
  }

  @autobind
  private handleFilterKeyChange(filterKey: string) {
    const {filters} = this.props;

    const foundFilter = filters.find((filter: any) => {
      const {minKey, maxKey, operatorText} = filter;

      if (minKey || maxKey) {
        return (
          filter.key === filterKey ||
          minKey === filterKey ||
          maxKey === filterKey
        );
      }

      if (operatorText && typeof operatorText !== 'string') {
        return (
          filter.key === filterKey ||
          operatorText.filter(({key}: Operator) => key === filterKey).length ===
            1
        );
      }

      return filter.key === filterKey;
    });

    if (!foundFilter) {
      return;
    }

    this.setState({
      selectedFilter: foundFilter,
      selectedFilterKey: filterKey,
      selectedFilterValue: undefined,
    });
  }

  @autobind
  private handleFilterValueChange(filterValue: string) {
    this.setState({selectedFilterValue: filterValue});
  }

  @autobind
  private handleAddFilter() {
    const {onAddFilter} = this.props;
    const {selectedFilterKey} = this.state;

    if (!onAddFilter || !this.canAddFilter || !selectedFilterKey) {
      return;
    }

    onAddFilter({
      key: selectedFilterKey,
      value: this.state.selectedFilterValue || '',
    });
    this.setState({
      popoverActive: false,
      selectedFilter: undefined,
      selectedFilterValue: undefined,
    });

    if (this.node != null) {
      this.node.focus();
    }
  }
}

export default withAppProvider<Props>()(FilterCreator);<|MERGE_RESOLUTION|>--- conflicted
+++ resolved
@@ -1,22 +1,11 @@
 import * as React from 'react';
 import {autobind} from '@shopify/javascript-utilities/decorators';
-<<<<<<< HEAD
-=======
-import Button from '../../../../../Button';
-import Popover from '../../../../../Popover';
-import Select from '../../../../../Select';
-import FormLayout from '../../../../../FormLayout';
-import Form from '../../../../../Form';
->>>>>>> 3ffa9cef
-import {
-  Button,
-  Popover,
-  Select,
-  FormLayout,
-  Form,
-  withAppProvider,
-  WithAppProviderProps,
-} from 'components';
+import Button from 'components/Button';
+import Popover from 'components/Popover';
+import Select from 'components/Select';
+import FormLayout from 'components/FormLayout';
+import Form from 'components/Form';
+import {withAppProvider, WithAppProviderProps} from 'components/AppProvider';
 import FilterValueSelector from '../FilterValueSelector';
 import {AppliedFilter, Filter, Operator} from '../../types';
 
