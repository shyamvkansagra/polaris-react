import * as React from 'react';
import {classNames} from '@shopify/react-utilities';
<<<<<<< HEAD
import {Icon} from 'components';
=======

import Icon from '../../../Icon';

>>>>>>> 3ffa9cef
import * as styles from './CloseButton.scss';

export interface Props {
  title?: boolean;
  onClick(): void;
}

export default function CloseButton({title = true, onClick}: Props) {
  const className = classNames(
    styles.CloseButton,
    !title && styles.withoutTitle,
  );

  return (
    <button onClick={onClick} className={className}>
      <Icon source="cancel" color="inkLighter" />
    </button>
  );
}<|MERGE_RESOLUTION|>--- conflicted
+++ resolved
@@ -1,12 +1,6 @@
 import * as React from 'react';
 import {classNames} from '@shopify/react-utilities';
-<<<<<<< HEAD
-import {Icon} from 'components';
-=======
-
-import Icon from '../../../Icon';
-
->>>>>>> 3ffa9cef
+import Icon from 'components/Icon';
 import * as styles from './CloseButton.scss';
 
 export interface Props {
