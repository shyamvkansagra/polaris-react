--- conflicted
+++ resolved
@@ -1,13 +1,6 @@
 import * as React from 'react';
-<<<<<<< HEAD
-import {DisplayText} from 'components';
-import memoizedBind from 'utilities/memoized-bind';
-=======
-
-import DisplayText from '../../../DisplayText';
->>>>>>> 3ffa9cef
+import DisplayText from 'components/DisplayText';
 import CloseButton from '../CloseButton';
-
 import * as styles from './Header.scss';
 
 export interface Props {
