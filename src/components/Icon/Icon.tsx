import * as React from 'react';
import {SVGSource} from '@shopify/images';
import {classNames, variationName} from '@shopify/react-utilities/styles';

import {
  add,
  alert,
  arrowDown,
  arrowLeft,
  arrowRight,
  arrowUp,
  arrowUpDown,
  calendar,
  cancel,
  cancelSmall,
  caretDown,
  caretUp,
  checkmark,
  chevronDown,
  chevronLeft,
  chevronRight,
  chevronUp,
  circleCancel,
  circleChevronDown,
  circleChevronLeft,
  circleChevronRight,
  circleChevronUp,
  circlePlus,
  conversation,
  delete as deleteIcon,
  disable,
  dispute,
  duplicate,
  embed,
  export as exportIcon,
  external,
  help,
  horizontalDots,
  import as importIcon,
  notes,
  notification,
  print,
  refresh,
  risk,
  save,
  search,
  subtract,
  view,
} from '../../icons';

import * as styles from './Icon.scss';

export type Color =
  | 'white'
  | 'black'
  | 'skyLighter'
  | 'skyLight'
  | 'sky'
  | 'skyDark'
  | 'inkLightest'
  | 'inkLighter'
  | 'inkLight'
  | 'ink'
  | 'blueLighter'
  | 'blueLight'
  | 'blue'
  | 'blueDark'
  | 'blueDarker'
  | 'indigoLighter'
  | 'indigoLight'
  | 'indigo'
  | 'indigoDark'
  | 'indigoDarker'
  | 'tealLighter'
  | 'tealLight'
  | 'teal'
  | 'tealDark'
  | 'tealDarker'
  | 'greenLighter'
  | 'green'
  | 'greenDark'
  | 'yellowLighter'
  | 'yellow'
  | 'yellowDark'
  | 'orange'
  | 'redLighter'
  | 'red'
  | 'redDark'
  | 'purple';

export const BUNDLED_ICONS = {
  add,
  alert,
  arrowDown,
  arrowLeft,
  arrowRight,
  arrowUp,
  arrowUpDown,
  calendar,
  cancel,
  cancelSmall,
  caretDown,
  caretUp,
  checkmark,
  chevronDown,
  chevronLeft,
  chevronRight,
  chevronUp,
  circleCancel,
  circleChevronDown,
  circleChevronLeft,
  circleChevronRight,
  circleChevronUp,
  circlePlus,
  conversation,
  delete: deleteIcon,
  disable,
  dispute,
  duplicate,
  embed,
  export: exportIcon,
  external,
  help,
  horizontalDots,
  import: importIcon,
  notes,
  notification,
  print,
  refresh,
  risk,
  save,
  search,
  subtract,
  view,
};

const COLORS_WITH_BACKDROPS = [
  'teal',
  'tealDark',
  'greenDark',
  'redDark',
  'yellowDark',
  'ink',
  'inkLighter',
];

export type IconSource = SVGSource | 'placeholder' | keyof typeof BUNDLED_ICONS;
export interface Props {
  /** The SVG contents to display in the icon */
<<<<<<< HEAD
  source: IconSource,
=======
  source: SVGSource | 'placeholder' | keyof typeof BUNDLED_ICONS;
>>>>>>> 00468fb3
  /** Sets the color for the SVG fill */
  color?: Color;
  /** Show a backdrop behind the icon */
  backdrop?: boolean;
  /** Descriptive text to be read to screenreaders */
  accessibilityLabel?: string;
}

export default function Icon({
  source,
  color,
  backdrop,
  accessibilityLabel,
}: Props) {
  if (color && backdrop && COLORS_WITH_BACKDROPS.indexOf(color) < 0) {
    // eslint-disable-next-line no-console
    console.warn(
      `The ${color} icon doesn’t accept backdrops. The icon colors that have backdrops are: ${COLORS_WITH_BACKDROPS.join(
        ', ',
      )}`,
    );
  }

  const className = classNames(
    styles.Icon,
    color && styles[variationName('color', color)],
    (color && color !== 'white') && styles.isColored,
    backdrop && styles.hasBackdrop,
  );

  let contentMarkup: React.ReactNode;

  if (source === 'placeholder') {
    contentMarkup = <div className={styles.Placeholder} />;
  } else {
    const iconSource =
      typeof source === 'string' ? BUNDLED_ICONS[source] : source;
    contentMarkup = (
      <svg
        className={styles.Svg}
        viewBox={iconSource.viewBox}
        dangerouslySetInnerHTML={{__html: iconSource.body}}
      />
    );
  }

  return (
    <span className={className} aria-label={accessibilityLabel}>
      {contentMarkup}
    </span>
  );
}<|MERGE_RESOLUTION|>--- conflicted
+++ resolved
@@ -147,11 +147,7 @@
 export type IconSource = SVGSource | 'placeholder' | keyof typeof BUNDLED_ICONS;
 export interface Props {
   /** The SVG contents to display in the icon */
-<<<<<<< HEAD
-  source: IconSource,
-=======
-  source: SVGSource | 'placeholder' | keyof typeof BUNDLED_ICONS;
->>>>>>> 00468fb3
+  source: IconSource;
   /** Sets the color for the SVG fill */
   color?: Color;
   /** Show a backdrop behind the icon */
