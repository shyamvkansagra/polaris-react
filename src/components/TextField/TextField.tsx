import * as React from 'react';
import {autobind} from '@shopify/javascript-utilities/decorators';
import {createUniqueIDFactory} from '@shopify/javascript-utilities/other';
import {classNames} from '@shopify/react-utilities/styles';

import Labelled, {
  Action,
  Error,
  helpTextID,
  errorID,
  labelID,
} from '../Labelled';
import Connected from '../Connected';

import Resizer from './Resizer';
import Spinner from './Spinner';
import * as styles from './TextField.scss';

export type Type =
  | 'text'
  | 'email'
  | 'number'
  | 'password'
  | 'search'
  | 'tel'
  | 'url'
  | 'date'
  | 'datetime-local'
  | 'month'
  | 'time'
  | 'week'
  | 'currency';

export interface State {
  height?: number | null;
  focus: boolean;
  id: string;
}

export interface BaseProps {
  /** Text to display before value */
  prefix?: React.ReactNode;
  /** Text to display after value */
  suffix?: React.ReactNode;
  /** Hint text to display */
  placeholder?: string;
  /** Initial value for the input */
  value?: string;
  /** Additional hint text to display */
  helpText?: React.ReactNode;
  /** Label for the input */
  label: string;
  /** Adds an action to the label */
  labelAction?: Action;
  /** Visually hide the label */
  labelHidden?: boolean;
  /** Disable the input */
  disabled?: boolean;
  /** Disable editing of the input */
  readOnly?: boolean;
  /** Automatically focus the input */
  autoFocus?: boolean;
  /** Force the focus state on the input */
  focused?: boolean;
  /** Allow for multiple lines of input */
  multiline?: boolean | number;
  /** Error to display beneath the label */
  error?: Error;
  /** An element connected to the right of the input */
  connectedRight?: React.ReactNode;
  /** An element connected to the left of the input */
  connectedLeft?: React.ReactNode;
  /** Determine type of input */
  type?: Type;
  /** Name of the input */
  name?: string;
  /** ID for the input */
  id?: string;
  /** Limit increment value for numeric and date-time inputs */
  step?: number;
  /** Enable automatic completion by the browser */
  autoComplete?: boolean;
  /** Mimics the behavior of the native HTML attribute, limiting how high the spinner can increment the value */
  max?: number;
  /** Maximum character length for an input */
  maxLength?: number;
  /** Mimics the behavior of the native HTML attribute, limiting how low the spinner can decrement the value */
  min?: number;
  /** Minimum character length for an input */
  minLength?: number;
  /** A regular expression to check the value against */
  pattern?: string;
  /** Indicate whether value should have spelling checked */
  spellCheck?: boolean;
  /** Callback when value is changed */
  onChange?(value: string, id: string): void;
  /** Callback when input is focused */
  onFocus?(): void;
  /** Callback when focus is removed */
  onBlur?(): void;
}

export interface NonMutuallyExclusiveProps extends BaseProps {}

export type Props = NonMutuallyExclusiveProps & ({readOnly: true} | {disabled: true} | {onChange(value: string, id: string): void});

const getUniqueID = createUniqueIDFactory('TextField');

export default class TextField extends React.PureComponent<Props, State> {
  private input: HTMLElement;

  constructor(props: Props) {
    super(props);

    this.state = {
      height: null,
      focus: false,
      id: props.id || getUniqueID(),
    };
  }

  componentDidUpdate({focused}: Props) {
    if (
      this.input &&
      focused !== this.props.focused &&
      this.props.focused === true
    ) {
      this.input.focus();
    }
  }

  componentWillReceiveProps(newProps: Props) {
    this.setState({
      id: newProps.id || this.state.id,
    });
  }

  render() {
    const {
      id = this.state.id,
      value = '',
      placeholder,
      disabled,
      readOnly,
      autoFocus,
      type,
      name,
      error,
      multiline,
      connectedRight,
      connectedLeft,
      label,
      labelAction,
      labelHidden,
      helpText,
      prefix,
      suffix,
      onFocus,
      onBlur,
      autoComplete,
<<<<<<< HEAD
      min,
      max,
      minLength,
      maxLength,
      spellCheck,
      pattern,
=======
      focused,
      ...rest
>>>>>>> 00468fb3
    } = this.props;

    const {height} = this.state;

    const className = classNames(
      styles.TextField,
      Boolean(value) && styles.hasValue,
      disabled && styles.disabled,
      readOnly && styles.readOnly,
      error && styles.error,
      multiline && styles.multiline,
      this.state.focus && styles.focus,
    );

    const inputType = type === 'currency' ? 'text' : type;

    const prefixMarkup = prefix ? (
      <div className={styles.Prefix} id={`${id}Prefix`}>
        {prefix}
      </div>
    ) : null;

    const suffixMarkup = suffix ? (
      <div className={styles.Suffix} id={`${id}Suffix`}>
        {suffix}
      </div>
    ) : null;

    const spinnerMarkup =
      type === 'number' && !disabled ? (
        <Spinner onChange={this.handleNumberChange} />
      ) : null;

    const style = multiline && height ? {height} : null;

    const resizer =
      multiline != null ? (
        <Resizer
          contents={value || placeholder}
          currentHeight={height}
          minimumLines={typeof multiline === 'number' ? multiline : 1}
          onHeightChange={this.handleExpandingResize}
        />
      ) : null;

    const describedBy: string[] = [];
    if (error && typeof error === 'string') {
      describedBy.push(errorID(id));
    }
    if (helpText) {
      describedBy.push(helpTextID(id));
    }

    const labelledBy = [labelID(id)];
    if (prefix) {
      labelledBy.push(`${id}Prefix`);
    }
    if (suffix) {
      labelledBy.push(`${id}Suffix`);
    }

    const input = React.createElement(multiline ? 'textarea' : 'input', {
      name,
      id,
      disabled,
      readOnly,
      autoFocus,
      value,
      placeholder,
      onFocus,
      onBlur,
      style,
      autoComplete: normalizeAutoComplete(autoComplete),
      className: styles.Input,
      onChange: this.handleChange,
      ref: this.setInput,
      min,
      max,
      minLength,
      maxLength,
      spellCheck,
      pattern,
      type: inputType,
      'aria-describedby': describedBy.length
        ? describedBy.join(' ')
        : undefined,
      'aria-labelledby': labelledBy.join(' '),
      'aria-invalid': Boolean(error),
    });

    return (
      <Labelled
        label={label}
        id={id}
        error={error}
        action={labelAction}
        labelHidden={labelHidden}
        helpText={helpText}
      >
        <Connected left={connectedLeft} right={connectedRight}>
          <div
            className={className}
            onFocus={this.handleFocus}
            onBlur={this.handleBlur}
            onClick={this.handleClick}
          >
            {prefixMarkup}
            {input}
            {suffixMarkup}
            {spinnerMarkup}
            <div className={styles.Backdrop} />
            {resizer}
          </div>
        </Connected>
      </Labelled>
    );
  }

  @autobind
  private setInput(input: HTMLElement) {
    this.input = input;
  }

  @autobind
  private handleNumberChange(steps: number) {
    const {
      onChange,
      value,
      step = 1,
      min = -Infinity,
      max = Infinity,
    } = this.props;
    if (onChange == null) {
      return;
    }

    // Returns the length of decimal places in a number
    const dpl = (num: number) => (num.toString().split('.')[1] || []).length;

    const numericValue = value ? parseFloat(value) : 0;
    if (isNaN(numericValue)) {
      return;
    }

    // Making sure the new value has the same length of decimal places as the
    // step / value has.
    const decimalPlaces = Math.max(dpl(numericValue), dpl(step));

    const newValue = Math.min(max, Math.max(numericValue + steps * step, min));
    onChange(String(newValue.toFixed(decimalPlaces)), this.state.id);
  }

  @autobind
  private handleExpandingResize(height: number) {
    this.setState({height});
  }

  @autobind
  private handleChange(event: React.ChangeEvent<HTMLInputElement>) {
    const {onChange} = this.props;
    if (onChange == null) {
      return;
    }
    onChange(event.currentTarget.value, this.state.id);
  }

  @autobind
  private handleFocus() {
    this.setState({focus: true});
  }

  @autobind
  private handleBlur() {
    this.setState({focus: false});
  }

  @autobind
  private handleClick() {
    this.input.focus();
  }
}

function normalizeAutoComplete(autoComplete?: boolean) {
  if (autoComplete == null) {
    return autoComplete;
  }
  return autoComplete ? 'on' : 'off';
}<|MERGE_RESOLUTION|>--- conflicted
+++ resolved
@@ -158,17 +158,12 @@
       onFocus,
       onBlur,
       autoComplete,
-<<<<<<< HEAD
       min,
       max,
       minLength,
       maxLength,
       spellCheck,
       pattern,
-=======
-      focused,
-      ...rest
->>>>>>> 00468fb3
     } = this.props;
 
     const {height} = this.state;
