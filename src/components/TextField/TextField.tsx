import * as React from 'react';
import {autobind} from '@shopify/javascript-utilities/decorators';
import {createUniqueIDFactory} from '@shopify/javascript-utilities/other';
import {classNames} from '@shopify/react-utilities/styles';

import Labelled, {Action, Error, helpTextID, errorID, labelID} from '../Labelled';
import Connected from '../Connected';

import Resizer from './Resizer';
import Spinner from './Spinner';
import * as styles from './TextField.scss';

export type Type = 'text' | 'email' | 'number' | 'password' | 'search' | 'tel' | 'url' | 'date' | 'datetime-local' | 'month' | 'time' | 'week' | 'currency';

export interface State {
  height?: number | null,
  focus: boolean,
  id: string,
}

<<<<<<< HEAD
export interface BaseProps {
=======
export interface Props {
  /** Text to display before value */
>>>>>>> ee78106e
  prefix?: React.ReactNode,
  /** Text to display after value */
  suffix?: React.ReactNode,
  /** Hint text to display */
  placeholder?: string,
  /** Initial value for the input */
  value?: string,
  /** Additional hint text to display */
  helpText?: React.ReactNode,
  /** Label for the input */
  label: string,
  /** Adds an action to the label */
  labelAction?: Action,
  /** Visually hide the label */
  labelHidden?: boolean,
  /** Disable the input */
  disabled?: boolean,
  /** Disable editing of the input */
  readOnly?: boolean,
  /** Automatically focus the input */
  autoFocus?: boolean,
  /** Force the focus state on the input */
  focused?: boolean,
  /** Allow for multiple lines of input */
  multiline?: boolean | number,
  /** Error to display beneath the label */
  error?: Error,
  /** An element connected to the right of the input */
  connectedRight?: React.ReactNode,
  /** An element connected to the left of the input */
  connectedLeft?: React.ReactNode,
  /** Determine type of input */
  type?: Type,
  /** Name of the input */
  name?: string,
  /** ID for the input */
  id?: string,
  /** Limit increment value for numeric and date-time inputs */
  step?: number,
  /** Enable automatic completion by the browser */
  autoComplete?: boolean,
  /** Mimics the behavior of the native HTML attribute, limiting how high the spinner can increment the value */
  max?: number,
  /** Maximum character length for an input */
  maxLength?: number,
  /** Mimics the behavior of the native HTML attribute, limiting how low the spinner can decrement the value */
  min?: number,
  /** Minimum character length for an input */
  minLength?: number,
  /** A regular expression to check the value against */
  pattern?: string,
  /** Indicate whether value should have spelling checked */
  spellCheck?: boolean,
  /** Callback when value is changed */
  onChange?(value: string, id: string): void,
  /** Callback when input is focused */
  onFocus?(): void,
  /** Callback when focus is removed */
  onBlur?(): void,
}

export type Props = BaseProps & ({readOnly: true} | {disabled: true} | {onChange(value: string, id: string): void});

const getUniqueID = createUniqueIDFactory('TextField');

export default class TextField extends React.PureComponent<Props, State> {
  private input: HTMLElement;

  constructor(props: Props) {
    super(props);

    this.state = {
      height: null,
      focus: false,
      id: props.id || getUniqueID(),
    };
  }

  componentDidUpdate({focused}: Props) {
    if (this.input && focused !== this.props.focused && this.props.focused === true) {
      this.input.focus();
    }
  }

  componentWillReceiveProps(newProps: Props) {
    this.setState({
      id: newProps.id || this.state.id,
    });
  }

  render() {
    const {
      id = this.state.id,
      value = '',
      placeholder,
      disabled,
      readOnly,
      autoFocus,
      type,
      name,
      error,
      multiline,
      connectedRight,
      connectedLeft,
      label,
      labelAction,
      labelHidden,
      helpText,
      prefix,
      suffix,
      onFocus,
      onBlur,
      autoComplete,
      min,
      max,
      minLength,
      maxLength,
      spellCheck,
      pattern,
    } = this.props;

    const {height} = this.state;

    const className = classNames(
      styles.TextField,
      Boolean(value) && styles.hasValue,
      disabled && styles.disabled,
      readOnly && styles.readOnly,
      error && styles.error,
      multiline && styles.multiline,
      this.state.focus && styles.focus,
    );

    const inputType = type === 'currency' ? 'text' : type;

    const prefixMarkup = prefix
      ? <div className={styles.Prefix} id={`${id}Prefix`}>{prefix}</div>
      : null;

    const suffixMarkup = suffix
      ? <div className={styles.Suffix} id={`${id}Suffix`}>{suffix}</div>
      : null;

    const spinnerMarkup = (type === 'number' && !disabled)
      ? <Spinner onChange={this.handleNumberChange} />
      : null;

    const style = (multiline && height) ? {height} : null;

    const resizer = multiline != null
      ? (
        <Resizer
          contents={value || placeholder}
          currentHeight={height}
          minimumLines={typeof multiline === 'number' ? multiline : 1}
          onHeightChange={this.handleExpandingResize}
        />
      )
      : null;

    const describedBy: string[] = [];
    if (error && typeof error === 'string') { describedBy.push(errorID(id)); }
    if (helpText) { describedBy.push(helpTextID(id)); }

    const labelledBy = [labelID(id)];
    if (prefix) { labelledBy.push(`${id}Prefix`); }
    if (suffix) { labelledBy.push(`${id}Suffix`); }

    const input = React.createElement(multiline ? 'textarea' : 'input', {
      name,
      id,
      disabled,
      readOnly,
      autoFocus,
      value,
      placeholder,
      onFocus,
      onBlur,
      style,
      autoComplete: normalizeAutoComplete(autoComplete),
      className: styles.Input,
      onChange: this.handleChange,
      ref: this.setInput,
      min,
      max,
      minLength,
      maxLength,
      spellCheck,
      pattern,
      type: inputType,
      'aria-describedby': describedBy.length ? describedBy.join(' ') : undefined,
      'aria-labelledby': labelledBy.join(' '),
      'aria-invalid': Boolean(error),
    });

    return (
      <Labelled
        label={label}
        id={id}
        error={error}
        action={labelAction}
        labelHidden={labelHidden}
        helpText={helpText}
      >
        <Connected
          left={connectedLeft}
          right={connectedRight}
        >
          <div
            className={className}
            onFocus={this.handleFocus}
            onBlur={this.handleBlur}
            onClick={this.handleClick}
          >
            {prefixMarkup}
            {input}
            {suffixMarkup}
            {spinnerMarkup}
            <div className={styles.Backdrop} />
            {resizer}
          </div>
        </Connected>
      </Labelled>
    );
  }

  @autobind
  private setInput(input: HTMLElement) {
    this.input = input;
  }

  @autobind
  private handleNumberChange(steps: number) {
    const {onChange, value, step = 1, min = -Infinity, max = Infinity} = this.props;
    if (onChange == null) { return; }

    // Returns the length of decimal places in a number
    const dpl = (num: number) => (num.toString().split('.')[1] || []).length;

    const numericValue = value ? parseFloat(value) : 0;
    if (isNaN(numericValue)) { return; }

    // Making sure the new value has the same length of decimal places as the
    // step / value has.
    const decimalPlaces = Math.max(dpl(numericValue), dpl(step));

    const newValue = Math.min(max, Math.max(numericValue + (steps * step), min));
    onChange(String(newValue.toFixed(decimalPlaces)), this.state.id);
  }

  @autobind
  private handleExpandingResize(height: number) {
    this.setState({height});
  }

  @autobind
  private handleChange(event: React.ChangeEvent<HTMLInputElement>) {
    const {onChange} = this.props;
    if (onChange == null) { return; }
    onChange(event.currentTarget.value, this.state.id);
  }

  @autobind
  private handleFocus() {
    this.setState({focus: true});
  }

  @autobind
  private handleBlur() {
    this.setState({focus: false});
  }

  @autobind
  private handleClick() {
    this.input.focus();
  }
}

function normalizeAutoComplete(autoComplete?: boolean) {
  if (autoComplete == null) { return autoComplete; }
  return autoComplete ? 'on' : 'off';
}<|MERGE_RESOLUTION|>--- conflicted
+++ resolved
@@ -18,12 +18,8 @@
   id: string,
 }
 
-<<<<<<< HEAD
 export interface BaseProps {
-=======
-export interface Props {
   /** Text to display before value */
->>>>>>> ee78106e
   prefix?: React.ReactNode,
   /** Text to display after value */
   suffix?: React.ReactNode,
