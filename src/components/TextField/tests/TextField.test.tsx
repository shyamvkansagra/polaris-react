import * as React from 'react';
import {shallow, mount} from 'enzyme';
import {noop} from '@shopify/javascript-utilities/other';
import TextField from '..';

describe('<TextField />', () => {
  it('allows specific props to pass through properties on the input', () => {
    const pattern = '\\d\\d';
    const input = shallow(
      <TextField
        label="TextField"
        disabled
        readOnly={false}
        onChange={noop}
        autoFocus
        name="TextField"
        placeholder="A placeholder"
        value="Some value"
        min={20}
        max={50}
        minLength={2}
        maxLength={2}
        spellCheck={false}
        pattern={pattern}
      />,
    ).find('input');

    expect(input.prop('disabled')).toBe(true);
    expect(input.prop('readOnly')).toBe(false);
    expect(input.prop('autoFocus')).toBe(true);
    expect(input.prop('name')).toBe('TextField');
    expect(input.prop('placeholder')).toBe('A placeholder');
    expect(input.prop('value')).toBe('Some value');
    expect(input.prop('min')).toBe(20);
    expect(input.prop('max')).toBe(50);
    expect(input.prop('minLength')).toBe(2);
    expect(input.prop('maxLength')).toBe(2);
    expect(input.prop('spellCheck')).toBe(false);
    expect(input.prop('pattern')).toBe(pattern);
  });

  it('blocks props not listed as component props to pass on the input', () => {
    const input = shallow(
      <TextField
        label="TextField"
        disabled
        readOnly={false}
        onChange={noop}
        name="TextField"
        placeholder="A placeholder"
        value="Some value"
        prefix="test-prefix"
      />,
    ).find('input');

    expect(input.prop('prefix')).toBe(undefined);
  });


  it('focuses input and calls onFocus() when focused prop has been updated to true', () => {
<<<<<<< HEAD
    const element = mount(
      <TextField label="TextField" onChange={noop} />,
    );
=======
    const element = mount(<TextField label="TextField" />);
>>>>>>> 00468fb3

    expect(element.getDOMNode().querySelector('input')).not.toBe(
      document.activeElement,
    );
    element.setProps({focused: true});
    expect(element.getDOMNode().querySelector('input')).toBe(
      document.activeElement,
    );
  });

  describe('onChange()', () => {
    it('is called with the new value', () => {
      const spy = jest.fn();
      const element = mount(
        <TextField id="MyTextField" label="TextField" onChange={spy} />,
      );
      (element.find('input') as any).instance().value = 'two';
      element.find('input').simulate('change');
      expect(spy).toHaveBeenCalledWith('two', 'MyTextField');
    });
  });

  describe('onFocus()', () => {
    it('is called when the input is focused', () => {
      const spy = jest.fn();
<<<<<<< HEAD
      shallow(<TextField label="TextField" onFocus={spy} onChange={noop} />).find('input').simulate('focus');
=======
      shallow(<TextField label="TextField" onFocus={spy} />)
        .find('input')
        .simulate('focus');
>>>>>>> 00468fb3
      expect(spy).toHaveBeenCalled();
    });
  });

  describe('onBlur()', () => {
    it('is called when the input is blurred', () => {
      const spy = jest.fn();
      const element = shallow(<TextField label="TextField" onBlur={spy} onChange={noop} />);
      element.find('input').simulate('focus');
      element.find('input').simulate('blur');
      expect(spy).toHaveBeenCalled();
    });
  });

  describe('id', () => {
    it('sets the id on the input', () => {
<<<<<<< HEAD
      const id = shallow(<TextField label="TextField" id="MyField" onChange={noop} />).find('input').prop('id');
=======
      const id = shallow(<TextField label="TextField" id="MyField" />)
        .find('input')
        .prop('id');
>>>>>>> 00468fb3
      expect(id).toBe('MyField');
    });

    it('sets a random id on the input when none is passed', () => {
<<<<<<< HEAD
      const id = shallow(<TextField label="TextField" onChange={noop} />).find('input').prop('id');
=======
      const id = shallow(<TextField label="TextField" />)
        .find('input')
        .prop('id');
>>>>>>> 00468fb3
      expect(typeof id).toBe('string');
      expect(id).toBeTruthy();
    });
  });

  describe('autoComplete', () => {
    it('defaults to no autoComplete attribute', () => {
      const textField = shallow(<TextField label="TextField" onChange={noop} />);
      expect(textField.find('input').prop('autoComplete')).toBeUndefined();
    });

    it('sets autoComplete to "off" when false', () => {
<<<<<<< HEAD
      const textField = shallow(<TextField label="TextField" autoComplete={false} onChange={noop} />);
=======
      const textField = shallow(
        <TextField label="TextField" autoComplete={false} />,
      );
>>>>>>> 00468fb3
      expect(textField.find('input').prop('autoComplete')).toBe('off');
    });

    it('sets autoComplete to "on" when false', () => {
      const textField = shallow(<TextField label="TextField" autoComplete onChange={noop} />);
      expect(textField.find('input').prop('autoComplete')).toBe('on');
    });
  });

  describe('helpText', () => {
    it('connects the input to the help text', () => {
<<<<<<< HEAD
      const textField = mount(<TextField label="TextField" helpText="Some help" onChange={noop} />);
      const helpTextID = textField.find('input').prop<string>('aria-describedby');
=======
      const textField = mount(
        <TextField label="TextField" helpText="Some help" />,
      );
      const helpTextID = textField
        .find('input')
        .prop<string>('aria-describedby');
>>>>>>> 00468fb3
      expect(typeof helpTextID).toBe('string');
      expect(textField.find(`#${helpTextID}`).text()).toBe('Some help');
    });
  });

  describe('error', () => {
    it('marks the input as invalid', () => {
      const textField = shallow(<TextField error label="TextField" onChange={noop} />);
      expect(textField.find('input').prop<string>('aria-invalid')).toBe(true);

      textField.setProps({error: 'Some error'});
      expect(textField.find('input').prop<string>('aria-invalid')).toBe(true);
    });

    it('connects the input to the error', () => {
<<<<<<< HEAD
      const textField = mount(<TextField label="TextField" error="Some error" onChange={noop} />);
=======
      const textField = mount(
        <TextField label="TextField" error="Some error" />,
      );
>>>>>>> 00468fb3
      const errorID = textField.find('input').prop<string>('aria-describedby');
      expect(typeof errorID).toBe('string');
      expect(textField.find(`#${errorID}`).text()).toBe('Some error');
    });

    it('connects the input to both an error and help text', () => {
<<<<<<< HEAD
      const textField = mount(<TextField label="TextField" error="Some error" helpText="Some help" onChange={noop} />);
      const descriptions = textField.find('input').prop<string>('aria-describedby').split(' ');
=======
      const textField = mount(
        <TextField label="TextField" error="Some error" helpText="Some help" />,
      );
      const descriptions = textField
        .find('input')
        .prop<string>('aria-describedby')
        .split(' ');
>>>>>>> 00468fb3
      expect(descriptions.length).toBe(2);
      expect(textField.find(`#${descriptions[0]}`).text()).toBe('Some error');
      expect(textField.find(`#${descriptions[1]}`).text()).toBe('Some help');
    });
  });

  describe('prefix', () => {
    it('connects the input to the prefix and label', () => {
<<<<<<< HEAD
      const textField = mount(<TextField label="TextField" prefix="$" onChange={noop} />);
      const labels = textField.find('input').prop<string>('aria-labelledby').split(' ');
=======
      const textField = mount(<TextField label="TextField" prefix="$" />);
      const labels = textField
        .find('input')
        .prop<string>('aria-labelledby')
        .split(' ');
>>>>>>> 00468fb3
      expect(labels.length).toBe(2);
      expect(textField.find(`#${labels[0]}`).text()).toBe('TextField');
      expect(textField.find(`#${labels[1]}`).text()).toBe('$');
    });

    it('connects the input to the prefix, suffix, and label', () => {
<<<<<<< HEAD
      const textField = mount(<TextField label="TextField" prefix="$" suffix=".00" onChange={noop} />);
      const labels = textField.find('input').prop<string>('aria-labelledby').split(' ');
=======
      const textField = mount(
        <TextField label="TextField" prefix="$" suffix=".00" />,
      );
      const labels = textField
        .find('input')
        .prop<string>('aria-labelledby')
        .split(' ');
>>>>>>> 00468fb3
      expect(labels.length).toBe(3);
      expect(textField.find(`#${labels[0]}`).text()).toBe('TextField');
      expect(textField.find(`#${labels[1]}`).text()).toBe('$');
      expect(textField.find(`#${labels[2]}`).text()).toBe('.00');
    });
  });

  describe('suffix', () => {
    it('connects the input to the suffix and label', () => {
<<<<<<< HEAD
      const textField = mount(<TextField label="TextField" suffix="kg" onChange={noop} />);
      const labels = textField.find('input').prop<string>('aria-labelledby').split(' ');
=======
      const textField = mount(<TextField label="TextField" suffix="kg" />);
      const labels = textField
        .find('input')
        .prop<string>('aria-labelledby')
        .split(' ');
>>>>>>> 00468fb3
      expect(labels.length).toBe(2);
      expect(textField.find(`#${labels[0]}`).text()).toBe('TextField');
      expect(textField.find(`#${labels[1]}`).text()).toBe('kg');
    });
  });

  describe('type', () => {
    it('sets the type on the input', () => {
<<<<<<< HEAD
      const type = shallow(<TextField label="TextField" type="email" onChange={noop} />).find('input').prop('type');
=======
      const type = shallow(<TextField label="TextField" type="email" />)
        .find('input')
        .prop('type');
>>>>>>> 00468fb3
      expect(type).toBe('email');
    });

    describe('number', () => {
      it('adds an increment button that increases the value', () => {
        const spy = jest.fn();
        const element = mount(
          <TextField
            id="MyTextField"
            label="TextField"
            type="number"
            value="3"
            onChange={spy}
          />,
        );
        element
          .find('[role="button"]')
          .first()
          .simulate('click');
        expect(spy).toHaveBeenCalledWith('4', 'MyTextField');
      });

      it('adds a decrement button that increases the value', () => {
        const spy = jest.fn();
        const element = mount(
          <TextField
            id="MyTextField"
            label="TextField"
            type="number"
            value="3"
            onChange={spy}
          />,
        );
        element
          .find('[role="button"]')
          .last()
          .simulate('click');
        expect(spy).toHaveBeenCalledWith('2', 'MyTextField');
      });

      it('handles incrementing from no value', () => {
        const spy = jest.fn();
        const element = mount(
          <TextField
            id="MyTextField"
            label="TextField"
            type="number"
            onChange={spy}
          />,
        );
        element
          .find('[role="button"]')
          .first()
          .simulate('click');
        expect(spy).toHaveBeenCalledWith('1', 'MyTextField');
      });

      it('uses the step prop when incrementing', () => {
        const spy = jest.fn();
        const element = mount(
          <TextField
            id="MyTextField"
            label="TextField"
            type="number"
            step={0.5}
            value="1.25"
            onChange={spy}
          />,
        );
        element
          .find('[role="button"]')
          .first()
          .simulate('click');
        expect(spy).toHaveBeenCalledWith('1.75', 'MyTextField');
      });

      it('respects a min value', () => {
        const spy = jest.fn();
        const element = mount(
          <TextField
            id="MyTextField"
            label="TextField"
            type="number"
            min={2}
            value="2"
            onChange={spy}
          />,
        );

        element
          .find('[role="button"]')
          .last()
          .simulate('click');
        expect(spy).toHaveBeenLastCalledWith('2', 'MyTextField');

        element
          .find('[role="button"]')
          .first()
          .simulate('click');
        expect(spy).toHaveBeenLastCalledWith('3', 'MyTextField');
      });

      it('respects a max value', () => {
        const spy = jest.fn();
        const element = mount(
          <TextField
            id="MyTextField"
            label="TextField"
            type="number"
            max={2}
            value="2"
            onChange={spy}
          />,
        );

        element
          .find('[role="button"]')
          .first()
          .simulate('click');
        expect(spy).toHaveBeenLastCalledWith('2', 'MyTextField');

        element
          .find('[role="button"]')
          .last()
          .simulate('click');
        expect(spy).toHaveBeenLastCalledWith('1', 'MyTextField');
      });

      it('brings an invalid value up to the min', () => {
        const spy = jest.fn();
        const element = mount(
          <TextField
            id="MyTextField"
            label="TextField"
            type="number"
            min={2}
            value="-1"
            onChange={spy}
          />,
        );

        element
          .find('[role="button"]')
          .first()
          .simulate('click');
        expect(spy).toHaveBeenLastCalledWith('2', 'MyTextField');

        element
          .find('[role="button"]')
          .last()
          .simulate('click');
        expect(spy).toHaveBeenLastCalledWith('2', 'MyTextField');
      });

      it('brings an invalid value down to the max', () => {
        const spy = jest.fn();
        const element = mount(
          <TextField
            id="MyTextField"
            label="TextField"
            type="number"
            max={2}
            value="12"
            onChange={spy}
          />,
        );

        element
          .find('[role="button"]')
          .first()
          .simulate('click');
        expect(spy).toHaveBeenLastCalledWith('2', 'MyTextField');

        element
          .find('[role="button"]')
          .last()
          .simulate('click');
        expect(spy).toHaveBeenLastCalledWith('2', 'MyTextField');
      });

      it('removes increment and decrement buttons when disabled', () => {
        const element = mount(
          <TextField
            id="MyNumberField"
            label="NumberField"
            type="number"
            disabled
          />,
        );
        const buttons = element.find('[role="button"]');
        expect(buttons.length).toBe(0);
      });

      it('increments correctly when a value step or both are float numbers', () => {
        const spy = jest.fn();
        const element = mount(
          <TextField
            id="MyTextField"
            label="TextField"
            type="number"
            value="3.02"
            step={1.044}
            onChange={spy}
          />,
        );
        element
          .find('[role="button"]')
          .first()
          .simulate('click');
        expect(spy).toHaveBeenCalledWith('4.064', 'MyTextField');
      });

      it('decrements correctly when a value step or both are float numbers', () => {
        const spy = jest.fn();
        const element = mount(
          <TextField
            id="MyTextField"
            label="TextField"
            type="number"
            value="3.02"
            step={1.044}
            onChange={spy}
          />,
        );
        element
          .find('[role="button"]')
          .last()
          .simulate('click');
        expect(spy).toHaveBeenCalledWith('1.976', 'MyTextField');
      });
    });
  });
});<|MERGE_RESOLUTION|>--- conflicted
+++ resolved
@@ -58,16 +58,8 @@
 
 
   it('focuses input and calls onFocus() when focused prop has been updated to true', () => {
-<<<<<<< HEAD
     const element = mount(
       <TextField label="TextField" onChange={noop} />,
-    );
-=======
-    const element = mount(<TextField label="TextField" />);
->>>>>>> 00468fb3
-
-    expect(element.getDOMNode().querySelector('input')).not.toBe(
-      document.activeElement,
     );
     element.setProps({focused: true});
     expect(element.getDOMNode().querySelector('input')).toBe(
@@ -90,13 +82,7 @@
   describe('onFocus()', () => {
     it('is called when the input is focused', () => {
       const spy = jest.fn();
-<<<<<<< HEAD
       shallow(<TextField label="TextField" onFocus={spy} onChange={noop} />).find('input').simulate('focus');
-=======
-      shallow(<TextField label="TextField" onFocus={spy} />)
-        .find('input')
-        .simulate('focus');
->>>>>>> 00468fb3
       expect(spy).toHaveBeenCalled();
     });
   });
@@ -113,24 +99,12 @@
 
   describe('id', () => {
     it('sets the id on the input', () => {
-<<<<<<< HEAD
       const id = shallow(<TextField label="TextField" id="MyField" onChange={noop} />).find('input').prop('id');
-=======
-      const id = shallow(<TextField label="TextField" id="MyField" />)
-        .find('input')
-        .prop('id');
->>>>>>> 00468fb3
       expect(id).toBe('MyField');
     });
 
     it('sets a random id on the input when none is passed', () => {
-<<<<<<< HEAD
       const id = shallow(<TextField label="TextField" onChange={noop} />).find('input').prop('id');
-=======
-      const id = shallow(<TextField label="TextField" />)
-        .find('input')
-        .prop('id');
->>>>>>> 00468fb3
       expect(typeof id).toBe('string');
       expect(id).toBeTruthy();
     });
@@ -143,13 +117,7 @@
     });
 
     it('sets autoComplete to "off" when false', () => {
-<<<<<<< HEAD
       const textField = shallow(<TextField label="TextField" autoComplete={false} onChange={noop} />);
-=======
-      const textField = shallow(
-        <TextField label="TextField" autoComplete={false} />,
-      );
->>>>>>> 00468fb3
       expect(textField.find('input').prop('autoComplete')).toBe('off');
     });
 
@@ -161,17 +129,8 @@
 
   describe('helpText', () => {
     it('connects the input to the help text', () => {
-<<<<<<< HEAD
       const textField = mount(<TextField label="TextField" helpText="Some help" onChange={noop} />);
       const helpTextID = textField.find('input').prop<string>('aria-describedby');
-=======
-      const textField = mount(
-        <TextField label="TextField" helpText="Some help" />,
-      );
-      const helpTextID = textField
-        .find('input')
-        .prop<string>('aria-describedby');
->>>>>>> 00468fb3
       expect(typeof helpTextID).toBe('string');
       expect(textField.find(`#${helpTextID}`).text()).toBe('Some help');
     });
@@ -187,31 +146,15 @@
     });
 
     it('connects the input to the error', () => {
-<<<<<<< HEAD
       const textField = mount(<TextField label="TextField" error="Some error" onChange={noop} />);
-=======
-      const textField = mount(
-        <TextField label="TextField" error="Some error" />,
-      );
->>>>>>> 00468fb3
       const errorID = textField.find('input').prop<string>('aria-describedby');
       expect(typeof errorID).toBe('string');
       expect(textField.find(`#${errorID}`).text()).toBe('Some error');
     });
 
     it('connects the input to both an error and help text', () => {
-<<<<<<< HEAD
       const textField = mount(<TextField label="TextField" error="Some error" helpText="Some help" onChange={noop} />);
       const descriptions = textField.find('input').prop<string>('aria-describedby').split(' ');
-=======
-      const textField = mount(
-        <TextField label="TextField" error="Some error" helpText="Some help" />,
-      );
-      const descriptions = textField
-        .find('input')
-        .prop<string>('aria-describedby')
-        .split(' ');
->>>>>>> 00468fb3
       expect(descriptions.length).toBe(2);
       expect(textField.find(`#${descriptions[0]}`).text()).toBe('Some error');
       expect(textField.find(`#${descriptions[1]}`).text()).toBe('Some help');
@@ -220,26 +163,14 @@
 
   describe('prefix', () => {
     it('connects the input to the prefix and label', () => {
-<<<<<<< HEAD
       const textField = mount(<TextField label="TextField" prefix="$" onChange={noop} />);
       const labels = textField.find('input').prop<string>('aria-labelledby').split(' ');
-=======
-      const textField = mount(<TextField label="TextField" prefix="$" />);
-      const labels = textField
-        .find('input')
-        .prop<string>('aria-labelledby')
-        .split(' ');
->>>>>>> 00468fb3
       expect(labels.length).toBe(2);
       expect(textField.find(`#${labels[0]}`).text()).toBe('TextField');
       expect(textField.find(`#${labels[1]}`).text()).toBe('$');
     });
 
     it('connects the input to the prefix, suffix, and label', () => {
-<<<<<<< HEAD
-      const textField = mount(<TextField label="TextField" prefix="$" suffix=".00" onChange={noop} />);
-      const labels = textField.find('input').prop<string>('aria-labelledby').split(' ');
-=======
       const textField = mount(
         <TextField label="TextField" prefix="$" suffix=".00" />,
       );
@@ -247,7 +178,6 @@
         .find('input')
         .prop<string>('aria-labelledby')
         .split(' ');
->>>>>>> 00468fb3
       expect(labels.length).toBe(3);
       expect(textField.find(`#${labels[0]}`).text()).toBe('TextField');
       expect(textField.find(`#${labels[1]}`).text()).toBe('$');
@@ -257,16 +187,8 @@
 
   describe('suffix', () => {
     it('connects the input to the suffix and label', () => {
-<<<<<<< HEAD
       const textField = mount(<TextField label="TextField" suffix="kg" onChange={noop} />);
       const labels = textField.find('input').prop<string>('aria-labelledby').split(' ');
-=======
-      const textField = mount(<TextField label="TextField" suffix="kg" />);
-      const labels = textField
-        .find('input')
-        .prop<string>('aria-labelledby')
-        .split(' ');
->>>>>>> 00468fb3
       expect(labels.length).toBe(2);
       expect(textField.find(`#${labels[0]}`).text()).toBe('TextField');
       expect(textField.find(`#${labels[1]}`).text()).toBe('kg');
@@ -275,13 +197,7 @@
 
   describe('type', () => {
     it('sets the type on the input', () => {
-<<<<<<< HEAD
       const type = shallow(<TextField label="TextField" type="email" onChange={noop} />).find('input').prop('type');
-=======
-      const type = shallow(<TextField label="TextField" type="email" />)
-        .find('input')
-        .prop('type');
->>>>>>> 00468fb3
       expect(type).toBe('email');
     });
 
