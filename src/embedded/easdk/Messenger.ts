<<<<<<< HEAD
// eslint-disable-next-line shopify/strict-component-boundaries
import {Messages} from '../../components/AppProvider';

=======
// eslint-disable-next-line typescript/no-var-requires
>>>>>>> 8c4ad1ec
const CoreWeakMap: typeof WeakMap = require('core-js/library/es6/weak-map');

export interface Message {
  message: string;
  data: any;
}

export interface Handler {
  (data: object): void;
}

export interface HandlerMap {
  [type: string]: Handler;
}

type CallbackID = string;
type Callback = (...args: any[]) => void;

export interface Options {
  name: string;
  targetOrigin: string;
  debug?: boolean;
}

export default class Messenger {
  targetOrigin = '*';

  private name: string;
  private debug: boolean;
  private queue: Message[] = [];
  private callbacks: {[key: string]: Callback} = {};
  private callbacksToID = new CoreWeakMap<Callback, CallbackID>();
  private callbackIndex = 0;

  constructor(
    private target: Window | null | undefined,
    private handlers: HandlerMap,
    options: Options,
  ) {
    if (typeof window === 'undefined') {
      return;
    }

    this.name = options.name;
    this.targetOrigin = options.targetOrigin;
    this.debug = options.debug || false;

    if (!this.targetOrigin.match(/^http(s)?:\/\//)) {
      this.warn('warning: targetOrigin should include the protocol');
    }

    window.addEventListener('message', this.handleMessage.bind(this), false);
  }

  setTarget(target: Window | null | undefined) {
    this.target = target;
    this.tryToDequeue();
  }

  send(message: Message['message'], data?: Message['data']): Message['data'] {
    const normalizedPayload = this.normalizePayload(data);
    const newMessage: Message = {
      message,
      data: normalizedPayload,
    };

    const messageString = JSON.stringify(newMessage);

    if (this.target != null) {
      this.log(`Posting message: ${messageString} to ${this.targetOrigin} }`);
      this.target.postMessage(messageString, this.targetOrigin);
    } else {
      this.log(`Queueing message: ${messageString}`);
      this.queue.push(newMessage);
    }

    return normalizedPayload;
  }

  private tryToDequeue() {
    const {queue, target} = this;

    if (target == null || queue.length === 0) {
      return;
    }

    this.queue.forEach((message) => {
      target.postMessage(message, '*');
    });

    this.queue.length = 0;
  }

  private log(message: string) {
    if (!this.debug) {
      return;
    }

    // eslint-disable-next-line no-console
    console.log(`[${this.name} Messenger]: ${message}`);
  }

  private warn(message: string) {
    if (!this.debug) {
      return;
    }

    // eslint-disable-next-line no-console
    console.warn(`[${this.name} Messenger]: ${message}`);
  }

  private storeCallback(callback: Callback): CallbackID {
    // Optimization, so we don’t store a new callback ID for callbacks
    // we have sent before
    if (this.callbacksToID.has(callback)) {
      return this.callbacksToID.get(callback) as CallbackID;
    }

    const id = `EASDKCallback${this.callbackIndex++}`;
    this.callbacks[id] = callback;
    this.callbacksToID.set(callback, id);

    return id;
  }

  private normalizePayload(payload: any): any {
    if (payload == null) {
      return payload;
    }

    if (typeof payload === 'function') {
      return this.storeCallback(payload);
    } else if (payload instanceof Array) {
      return payload.map((newPayload) => {
        return this.normalizePayload(newPayload);
      });
    } else if (typeof payload === 'object') {
      return Object.keys(payload).reduce<Message['data']>((newPayload, key) => {
        newPayload[key] = this.normalizePayload(payload[key]);
        return newPayload;
      }, {});
    } else {
      return payload;
    }
  }

  private handleMessage(event: MessageEvent) {
    if (!this.isFromTargetOrigin(event)) {
      this.log(
        `client received ${event.data} from unknown origin ${
          event.origin
        }. Expected ${this.targetOrigin}`,
      );
      return;
    }

    this.log(`Received message: ${event.data} from ${event.origin}`);

    let receivedMessage;
    try {
      receivedMessage = JSON.parse(event.data) as Message;
    } catch (error) {
      // eslint-disable-next-line no-console
      console.error(
        `Received received invalid JSON and cannot process the message. ${error} : ${
          event.data
        } : ${JSON.stringify(event.data)}`,
      );
      return;
    }

    if (receivedMessage.message === Messages.SET_WINDOW_LOCATION) {
      this.windowLocation = receivedMessage.data as Location;
    } else {
      this.invokeCallback(receivedMessage);
      this.invokeHandler(receivedMessage);
    }
  }

  private isFromTargetOrigin({origin}: MessageEvent): boolean {
    return origin != null && origin === this.targetOrigin;
  }

  private invokeCallback(receivedMessage: Message) {
    const callback = this.callbacks[receivedMessage.message];
    if (typeof callback === 'function') {
      // eslint-disable-next-line callback-return
      callback();
    }
  }

  private invokeHandler(receivedMessage: Message) {
    const handler = this.handlers[receivedMessage.message];
    if (typeof handler === 'function') {
      handler(receivedMessage.data);
    }
  }

  private set windowLocation(location: Location) {
    window.location = location;
  }
}<|MERGE_RESOLUTION|>--- conflicted
+++ resolved
@@ -1,10 +1,4 @@
-<<<<<<< HEAD
-// eslint-disable-next-line shopify/strict-component-boundaries
-import {Messages} from '../../components/AppProvider';
-
-=======
 // eslint-disable-next-line typescript/no-var-requires
->>>>>>> 8c4ad1ec
 const CoreWeakMap: typeof WeakMap = require('core-js/library/es6/weak-map');
 
 export interface Message {
@@ -30,6 +24,10 @@
 }
 
 export default class Messenger {
+  static Messages = Object.freeze({
+    SET_WINDOW_LOCATION: 'Shopify.API.setWindowLocation',
+  });
+
   targetOrigin = '*';
 
   private name: string;
@@ -176,7 +174,7 @@
       return;
     }
 
-    if (receivedMessage.message === Messages.SET_WINDOW_LOCATION) {
+    if (receivedMessage.message === Messenger.Messages.SET_WINDOW_LOCATION) {
       this.windowLocation = receivedMessage.data as Location;
     } else {
       this.invokeCallback(receivedMessage);
