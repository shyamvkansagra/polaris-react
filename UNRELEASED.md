--- conflicted
+++ resolved
@@ -17,7 +17,6 @@
 
 ### Documentation
 
-<<<<<<< HEAD
 - Updated banner guidelines to make it clearer when success banners should be used vs success toasts. ([#2046](https://github.com/Shopify/polaris-react/pull/2046))
 - Added iOS and Android examples for the TextField component ([#1893](https://github.com/Shopify/polaris-react/pull/1893))
 
@@ -29,7 +28,4 @@
 
 ### Bug fixes
 
-- Fixed inconsistent drop zone error styling ([#1981](https://github.com/Shopify/polaris-react/pull/1981))
-=======
-- Updated banner guidelines to make it clearer when success banners should be used vs success toasts. ([#2046](https://github.com/Shopify/polaris-react/pull/2046))
->>>>>>> a01398eb
+- Fixed inconsistent drop zone error styling ([#1981](https://github.com/Shopify/polaris-react/pull/1981))